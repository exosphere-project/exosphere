--- conflicted
+++ resolved
@@ -766,25 +766,14 @@
                     in
                     ( newOuterModel, Cmd.batch [ Cmd.map SharedMsg cmd, otherCmd ] )
 
-<<<<<<< HEAD
-                Types.SharedMsg.LoginJetstream ->
+                Route.LoginJetstream ->
                     ViewStateHelpers.modelUpdateViewState (NonProjectView <| Login <| LoginJetstream Page.LoginJetstream.init) outerModel
 
-                Types.SharedMsg.LoginOpenstack ->
+                Route.LoginOpenstack ->
                     ViewStateHelpers.modelUpdateViewState (NonProjectView <| Login <| LoginOpenstack Page.LoginOpenstack.init) outerModel
 
-                Types.SharedMsg.LoginPicker ->
+                Route.LoginPicker ->
                     ViewStateHelpers.modelUpdateViewState (NonProjectView LoginPicker) outerModel
-=======
-                Route.LoginJetstream ->
-                    ViewStateHelpers.setNonProjectView (Login <| LoginJetstream Page.LoginJetstream.init) outerModel
-
-                Route.LoginOpenstack ->
-                    ViewStateHelpers.setNonProjectView (Login <| LoginOpenstack Page.LoginOpenstack.init) outerModel
-
-                Route.LoginPicker ->
-                    ViewStateHelpers.setNonProjectView LoginPicker outerModel
->>>>>>> f9ffa7ef
 
                 Route.ProjectPage projectId projectPage ->
                     case GetterSetters.projectLookup sharedModel projectId of
