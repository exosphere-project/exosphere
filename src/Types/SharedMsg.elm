module Types.SharedMsg exposing
    ( ProjectSpecificMsgConstructor(..)
    , ServerSpecificMsgConstructor(..)
    , SharedMsg(..)
    , TickInterval
    )

import Browser
import Http
import OpenStack.DnsRecordSet
import OpenStack.Types as OSTypes
import OpenStack.VolumeSnapshots exposing (VolumeSnapshot)
import Style.Types as ST
import Style.Widgets.Popover.Types exposing (PopoverId)
import Time
import Toasty
import Types.Error exposing (ErrorContext, HttpErrorWithBody, Toast)
import Types.Guacamole as GuacTypes
import Types.HelperTypes as HelperTypes
import Types.Jetstream2Accounting
import Url


type SharedMsg
    = Tick TickInterval Time.Posix
    | ChangeSystemThemePreference ST.Theme
    | DoOrchestration Time.Posix
    | HandleApiErrorWithBody ErrorContext HttpErrorWithBody
    | Logout
    | RequestUnscopedToken OSTypes.OpenstackLogin
    | ReceiveProjectScopedToken OSTypes.KeystoneUrl ( Http.Metadata, String )
    | ReceiveUnscopedAuthToken OSTypes.KeystoneUrl ( Http.Metadata, String )
    | ReceiveUnscopedProjects OSTypes.KeystoneUrl ErrorContext (Result HttpErrorWithBody (List HelperTypes.UnscopedProviderProject))
    | ReceiveUnscopedRegions OSTypes.KeystoneUrl ErrorContext (Result HttpErrorWithBody (List HelperTypes.UnscopedProviderRegion))
    | RequestProjectScopedToken OSTypes.KeystoneUrl (List HelperTypes.UnscopedProviderProject)
    | CreateProjectsFromRegionSelections OSTypes.KeystoneUrl OSTypes.ProjectUuid (List OSTypes.RegionId)
    | ProjectMsg HelperTypes.ProjectIdentifier ProjectSpecificMsgConstructor
    | OpenNewWindow String
    | LinkClicked Browser.UrlRequest
    | UrlChanged Url.Url
    | ToastMsg (Toasty.Msg Toast)
    | MsgChangeWindowSize Int Int
    | SelectTheme ST.ThemeChoice
    | SetExperimentalFeaturesEnabled Bool
    | TogglePopover PopoverId
    | NetworkConnection Bool
    | NoOp


type alias TickInterval =
    Int


type ProjectSpecificMsgConstructor
    = ReceiveAppCredential OSTypes.ApplicationCredential
    | PrepareCredentialedRequest (Maybe HelperTypes.Url -> OSTypes.AuthTokenString -> Cmd SharedMsg) Time.Posix
    | RemoveProject
    | ServerMsg OSTypes.ServerUuid ServerSpecificMsgConstructor
    | RequestServers
    | RequestCreateServer HelperTypes.CreateServerPageModel OSTypes.NetworkUuid OSTypes.FlavorId
    | RequestDeleteServers (List OSTypes.ServerUuid)
    | RequestCreateVolume OSTypes.VolumeName OSTypes.VolumeSize
    | RequestDeleteVolume OSTypes.VolumeUuid
    | RequestDeleteVolumeSnapshot HelperTypes.Uuid
    | RequestDetachVolume OSTypes.VolumeUuid
    | RequestKeypairs
    | RequestCreateKeypair OSTypes.KeypairName OSTypes.PublicKey
    | RequestDeleteKeypair OSTypes.KeypairIdentifier
    | RequestDeleteFloatingIp ErrorContext OSTypes.IpAddressUuid
    | RequestAssignFloatingIp OSTypes.Port OSTypes.IpAddressUuid
    | RequestUnassignFloatingIp OSTypes.IpAddressUuid
    | RequestDeleteImage OSTypes.ImageUuid
    | ReceiveImages (List OSTypes.Image)
    | ReceiveServerImage (Maybe OSTypes.Image)
    | ReceiveServer OSTypes.ServerUuid ErrorContext (Result HttpErrorWithBody OSTypes.Server)
    | ReceiveServers ErrorContext (Result HttpErrorWithBody (List OSTypes.Server))
    | ReceiveCreateServer ErrorContext (Result HttpErrorWithBody OSTypes.ServerUuid)
    | ReceiveFlavors (List OSTypes.Flavor)
    | ReceiveKeypairs ErrorContext (Result HttpErrorWithBody (List OSTypes.Keypair))
    | ReceiveCreateKeypair ErrorContext (Result HttpErrorWithBody OSTypes.Keypair)
    | ReceiveDeleteKeypair ErrorContext OSTypes.KeypairName (Result Http.Error ())
    | ReceiveNetworks ErrorContext (Result HttpErrorWithBody (List OSTypes.Network))
    | ReceiveAutoAllocatedNetwork ErrorContext (Result HttpErrorWithBody OSTypes.NetworkUuid)
    | ReceiveFloatingIps (List OSTypes.FloatingIp)
    | ReceivePorts ErrorContext (Result HttpErrorWithBody (List OSTypes.Port))
    | ReceiveDeleteFloatingIp OSTypes.IpAddressUuid
    | ReceiveAssignFloatingIp OSTypes.FloatingIp
    | ReceiveUnassignFloatingIp OSTypes.FloatingIp
    | ReceiveSecurityGroups ErrorContext (Result HttpErrorWithBody (List OSTypes.SecurityGroup))
    | ReceiveDnsRecordSets (List OpenStack.DnsRecordSet.DnsRecordSet)
<<<<<<< HEAD
    | ReceiveCreateExoSecurityGroup OSTypes.SecurityGroup
    | ReceiveShareExportLocations ( OSTypes.ShareUuid, List OSTypes.ExportLocation )
=======
    | ReceiveCreateExoSecurityGroup ErrorContext (Result HttpErrorWithBody OSTypes.SecurityGroup)
>>>>>>> 13aa0432
    | ReceiveShares (List OSTypes.Share)
    | ReceiveCreateVolume
    | ReceiveVolumes ErrorContext (Result HttpErrorWithBody (List OSTypes.Volume))
    | ReceiveVolumeSnapshots (List VolumeSnapshot)
    | ReceiveDeleteVolume
    | ReceiveUpdateVolumeName
    | ReceiveDeleteVolumeSnapshot
    | ReceiveAttachVolume OSTypes.VolumeAttachment
    | ReceiveDetachVolume
    | ReceiveComputeQuota ErrorContext (Result HttpErrorWithBody OSTypes.ComputeQuota)
    | ReceiveVolumeQuota ErrorContext (Result HttpErrorWithBody OSTypes.VolumeQuota)
    | ReceiveNetworkQuota ErrorContext (Result HttpErrorWithBody OSTypes.NetworkQuota)
    | ReceiveDeleteImage OSTypes.ImageUuid
    | ReceiveJetstream2Allocations (Result HttpErrorWithBody (List Types.Jetstream2Accounting.Allocation))
    | ReceiveImageVisibilityChange OSTypes.ImageUuid OSTypes.ImageVisibility
    | RequestImageVisibilityChange OSTypes.ImageUuid OSTypes.ImageVisibility


type ServerSpecificMsgConstructor
    = RequestServer
    | RequestDeleteServer Bool
    | RequestSetServerName String
    | RequestAttachVolume OSTypes.VolumeUuid
    | RequestCreateServerImage String
    | RequestResizeServer OSTypes.FlavorId
    | ReceiveServerAction
    | ReceiveServerEvents ErrorContext (Result HttpErrorWithBody (List OSTypes.ServerEvent))
    | ReceiveConsoleUrl (Result HttpErrorWithBody OSTypes.ConsoleUrl)
    | ReceiveDeleteServer
    | ReceiveCreateFloatingIp ErrorContext (Result HttpErrorWithBody OSTypes.FloatingIp)
    | ReceiveServerPassphrase OSTypes.ServerPassword
    | ReceiveSetServerName String ErrorContext (Result HttpErrorWithBody String)
    | ReceiveSetServerMetadata OSTypes.MetadataItem ErrorContext (Result HttpErrorWithBody (List OSTypes.MetadataItem))
    | ReceiveDeleteServerMetadata OSTypes.MetadataKey ErrorContext (Result HttpErrorWithBody String)
    | ReceiveGuacamoleAuthToken (Result Http.Error GuacTypes.GuacamoleAuthToken)
    | RequestServerAction (HelperTypes.Url -> Cmd SharedMsg) (Maybe (List OSTypes.ServerStatus))
    | ReceiveConsoleLog ErrorContext (Result HttpErrorWithBody String)<|MERGE_RESOLUTION|>--- conflicted
+++ resolved
@@ -88,12 +88,8 @@
     | ReceiveUnassignFloatingIp OSTypes.FloatingIp
     | ReceiveSecurityGroups ErrorContext (Result HttpErrorWithBody (List OSTypes.SecurityGroup))
     | ReceiveDnsRecordSets (List OpenStack.DnsRecordSet.DnsRecordSet)
-<<<<<<< HEAD
-    | ReceiveCreateExoSecurityGroup OSTypes.SecurityGroup
+    | ReceiveCreateExoSecurityGroup ErrorContext (Result HttpErrorWithBody OSTypes.SecurityGroup)
     | ReceiveShareExportLocations ( OSTypes.ShareUuid, List OSTypes.ExportLocation )
-=======
-    | ReceiveCreateExoSecurityGroup ErrorContext (Result HttpErrorWithBody OSTypes.SecurityGroup)
->>>>>>> 13aa0432
     | ReceiveShares (List OSTypes.Share)
     | ReceiveCreateVolume
     | ReceiveVolumes ErrorContext (Result HttpErrorWithBody (List OSTypes.Volume))
