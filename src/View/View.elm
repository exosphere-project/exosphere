module View.View exposing (view)

import Browser
import Element
import Element.Background as Background
import Element.Border as Border
import Element.Font as Font
import Element.Region as Region
import FeatherIcons
import Helpers.GetterSetters as GetterSetters
import Helpers.String
import Html
import Html.Attributes
import Page.FloatingIpAssign
import Page.FloatingIpList
import Page.GetSupport
import Page.HelpAbout
import Page.Home
import Page.ImageList
import Page.InstanceSourcePicker
import Page.KeypairCreate
import Page.KeypairList
import Page.LoginOpenIdConnect
import Page.LoginOpenstack
import Page.LoginPicker
import Page.MessageLog
import Page.ProjectOverview
import Page.SelectProjectRegions
import Page.SelectProjects
import Page.ServerCreate
import Page.ServerCreateImage
import Page.ServerDetail
import Page.ServerList
import Page.ServerResize
import Page.Settings
import Page.VolumeAttach
import Page.VolumeCreate
import Page.VolumeDetail
import Page.VolumeList
import Page.VolumeMountInstructions
import Route
import Style.Helpers as SH exposing (shadowDefaults)
import Style.Types as ST
import Style.Widgets.Popover.Popover exposing (popover)
import Style.Widgets.Text as Text
import Style.Widgets.Toast as Toast
import Toasty
import Types.Error exposing (AppError)
import Types.HelperTypes exposing (ProjectIdentifier, WindowSize)
import Types.OuterModel exposing (OuterModel)
import Types.OuterMsg exposing (OuterMsg(..))
import Types.Project exposing (Project)
import Types.SharedModel exposing (SharedModel)
import Types.SharedMsg as SharedMsg exposing (SharedMsg(..))
import Types.View exposing (LoginView(..), NonProjectViewConstructor(..), ProjectViewConstructor(..), ViewState(..))
import View.Breadcrumb
import View.Helpers as VH
import View.Nav
import View.PageTitle
import View.Types
import Widget


view : Result AppError OuterModel -> Browser.Document OuterMsg
view resultModel =
    case resultModel of
        Err appError ->
            viewInvalid appError

        Ok model ->
            viewValid model


viewValid : OuterModel -> Browser.Document OuterMsg
viewValid outerModel =
    { title =
        View.PageTitle.pageTitle outerModel
    , body =
        [ view_ outerModel ]
    }


viewInvalid : AppError -> Browser.Document OuterMsg
viewInvalid appError =
    { title = "Error"
    , body = [ Text.body appError.error |> Element.layout [] ]
    }


view_ : OuterModel -> Html.Html OuterMsg
view_ outerModel =
    let
        { viewContext } =
            outerModel.sharedModel
    in
    Element.layout
        [ Text.defaultFontSize
        , Text.defaultFontFamily
        , Font.color <| SH.toElementColor <| viewContext.palette.neutral.text.default
        , Background.color <| SH.toElementColor viewContext.palette.neutral.background.backLayer
        ]
        (appView viewContext.windowSize outerModel viewContext)


appView : WindowSize -> OuterModel -> View.Types.Context -> Element.Element OuterMsg
appView windowSize outerModel context =
    let
        ( header, content ) =
            case outerModel.viewState of
                NonProjectView viewConstructor ->
                    nonProjectViews outerModel.sharedModel context viewConstructor

                ProjectView projectName viewConstructor ->
                    case GetterSetters.projectLookup outerModel.sharedModel projectName of
                        Nothing ->
                            ( Nothing
                            , Text.body <|
                                String.join " "
                                    [ "Oops!"
                                    , context.localization.unitOfTenancy
                                        |> Helpers.String.toTitleCase
                                    , "not found"
                                    ]
                            )

                        Just project_ ->
                            ( Just <| projectHeaderView context project_
                            , projectContentView
                                outerModel.sharedModel
                                context
                                project_
                                viewConstructor
                            )

        headerContainerAttrs =
            [ Background.color <|
                SH.toElementColor context.palette.neutral.background.frontLayer
            , Border.widthXY 0 1
            , Border.color <|
                SH.toElementColor context.palette.neutral.border
            , Element.width Element.fill
            , Element.paddingEach { top = 12, right = 24, bottom = 16, left = 24 }
            , Element.spacing 12
            ]

        contentContainerAttrs =
            [ Element.padding 24
            , Element.width Element.fill
            ]

        mainContainerView =
            Element.column
                [ Element.alignTop
                , Element.width Element.fill
                , Element.height Element.fill
                , Element.scrollbars
                , Element.spacing 8
                ]
                [ case header of
                    Just header_ ->
                        Element.column
                            headerContainerAttrs
                            [ View.Breadcrumb.breadcrumb outerModel context
                                |> Element.map SharedMsg
                            , header_
                            ]

                    Nothing ->
                        Element.none
<<<<<<< HEAD
                , Element.el contentContainerAttrs content
                , Element.html
                    (Toasty.view Toast.config
                        (Toast.view context outerModel.sharedModel)
                        (\m -> SharedMsg <| ToastMsg m)
                        outerModel.sharedModel.toasties
                    )
=======
                , Element.column contentContainerAttrs
                    [ content
                    , Element.html
                        (Toasty.view Style.Toast.toastConfig
                            (Page.Toast.view context outerModel.sharedModel)
                            (\m -> SharedMsg <| ToastyMsg m)
                            outerModel.sharedModel.toasties
                        )
                    ]
>>>>>>> cf1a4e7d
                ]
    in
    Element.column
        [ Element.padding 0
        , Element.spacing 0
        , Element.width Element.fill
        , Element.height <|
            Element.px windowSize.height
        ]
        [ Element.el
            [ Border.shadow shadowDefaults
            , Element.width Element.fill
            , Element.htmlAttribute <| Html.Attributes.style "z-index" "1"
            ]
            (View.Nav.navBar outerModel context)
        , Element.el
            [ Element.padding 0
            , Element.spacing 0
            , Element.width Element.fill
            , Element.height <|
                Element.px (windowSize.height - View.Nav.navBarHeight)
            ]
            mainContainerView
        ]


nonProjectViews :
    SharedModel
    -> View.Types.Context
    -> Types.View.NonProjectViewConstructor
    -> ( Maybe (Element.Element OuterMsg), Element.Element OuterMsg )
nonProjectViews model context viewConstructor =
    case viewConstructor of
        GetSupport pageModel ->
            ( Just <| Page.GetSupport.headerView context model
            , Page.GetSupport.view context model pageModel
                |> Element.map GetSupportMsg
            )

        HelpAbout ->
            ( Just <| Page.HelpAbout.headerView model context
            , Page.HelpAbout.view model context
            )

        Home pageModel ->
            ( Just (Page.Home.headerView context model |> Element.map HomeMsg)
            , Page.Home.view context model pageModel
                |> Element.map HomeMsg
            )

        LoadingUnscopedProjects _ ->
            ( Nothing
              -- TODO put a fidget spinner here
            , Text.body <|
                String.join " "
                    [ "Loading"
                    , context.localization.unitOfTenancy
                        |> Helpers.String.pluralize
                        |> Helpers.String.toTitleCase
                    ]
            )

        Login loginView ->
            case loginView of
                LoginOpenstack pageModel ->
                    ( Just <| Page.LoginOpenstack.headerView context
                    , Page.LoginOpenstack.view context model pageModel
                        |> Element.map LoginOpenstackMsg
                    )

                LoginOpenIdConnect pageModel ->
                    ( Just <| Page.LoginOpenIdConnect.headerView context pageModel
                    , Page.LoginOpenIdConnect.view context model pageModel
                        |> Element.map SharedMsg
                    )

        LoginPicker ->
            ( Just <| Page.LoginPicker.headerView context
            , Page.LoginPicker.view context model
                |> Element.map LoginPickerMsg
            )

        MessageLog pageModel ->
            ( Just <| Page.MessageLog.headerView context
            , Page.MessageLog.view context model pageModel
                |> Element.map MessageLogMsg
            )

        PageNotFound ->
            ( Nothing
            , Text.body "Error: page not found. Perhaps you are trying to reach an invalid URL."
            )

        SelectProjectRegions pageModel ->
            Page.SelectProjectRegions.views context model pageModel
                |> Tuple.mapSecond (Element.map SelectProjectRegionsMsg)

        SelectProjects pageModel ->
            Page.SelectProjects.views context model pageModel
                |> Tuple.mapSecond (Element.map SelectProjectsMsg)

        Settings pageModel ->
            ( Just <| Page.Settings.headerView context
            , Page.Settings.view context model pageModel
                |> Element.map SettingsMsg
            )


projectContentView :
    SharedModel
    -> View.Types.Context
    -> Project
    -> Types.View.ProjectViewConstructor
    -> Element.Element OuterMsg
projectContentView model context p viewConstructor =
    case viewConstructor of
        ProjectOverview pageModel ->
            Page.ProjectOverview.view context p model.clientCurrentTime pageModel
                |> Element.map ProjectOverviewMsg

        FloatingIpAssign pageModel ->
            Page.FloatingIpAssign.view context p pageModel
                |> Element.map FloatingIpAssignMsg

        FloatingIpList pageModel ->
            Page.FloatingIpList.view context p pageModel
                |> Element.map FloatingIpListMsg

        ImageList pageModel ->
            Page.ImageList.view context p pageModel
                |> Element.map ImageListMsg

        InstanceSourcePicker pageModel ->
            Page.InstanceSourcePicker.view context p pageModel
                |> Element.map InstanceSourcePickerMsg

        KeypairCreate pageModel ->
            Page.KeypairCreate.view context pageModel
                |> Element.map KeypairCreateMsg

        KeypairList pageModel ->
            Page.KeypairList.view context p pageModel
                |> Element.map KeypairListMsg

        ServerCreate pageModel ->
            Page.ServerCreate.view context p model.clientCurrentTime pageModel
                |> Element.map ServerCreateMsg

        ServerCreateImage pageModel ->
            Page.ServerCreateImage.view context pageModel
                |> Element.map ServerCreateImageMsg

        ServerDetail pageModel ->
            Page.ServerDetail.view context p ( model.clientCurrentTime, model.timeZone ) pageModel
                |> Element.map ServerDetailMsg

        ServerList pageModel ->
            Page.ServerList.view context p model.clientCurrentTime pageModel
                |> Element.map ServerListMsg

        ServerResize pageModel ->
            Page.ServerResize.view context p pageModel
                |> Element.map ServerResizeMsg

        VolumeAttach pageModel ->
            Page.VolumeAttach.view context p pageModel
                |> Element.map VolumeAttachMsg

        VolumeCreate pageModel ->
            Page.VolumeCreate.view context p pageModel
                |> Element.map VolumeCreateMsg

        VolumeDetail pageModel ->
            Page.VolumeDetail.view context p pageModel
                |> Element.map VolumeDetailMsg

        VolumeList pageModel ->
            Page.VolumeList.view context p model.clientCurrentTime pageModel
                |> Element.map VolumeListMsg

        VolumeMountInstructions pageModel ->
            Page.VolumeMountInstructions.view context p pageModel
                |> Element.map VolumeMountInstructionsMsg


projectHeaderView : View.Types.Context -> Project -> Element.Element OuterMsg
projectHeaderView context p =
    let
        removeText =
            String.join " "
                [ "Remove"
                , Helpers.String.toTitleCase context.localization.unitOfTenancy
                ]
    in
    Element.row [ Element.width Element.fill, Element.spacing 10 ]
        [ Text.text Text.H3
            [ Font.regular, Region.heading 2 ]
            (VH.friendlyCloudName
                context
                p
                ++ " - "
                ++ p.auth.project.name
            )
        , Text.p
            [ Font.size 14
            , Element.alpha 0.75
            , Element.paddingEach { left = 5, top = 0, bottom = 0, right = 0 }
            ]
            [ Element.text "(logged in as "
            , Element.el [ Font.semiBold ] <| Element.text p.auth.user.name
            , Element.text ")"
            ]
        , Element.el
            [ Element.alignRight ]
          <|
            Widget.iconButton
                (SH.materialStyle context.palette).button
                { icon =
                    Element.row [ Element.spacing 10 ]
                        [ Element.text removeText
                        , FeatherIcons.logOut |> FeatherIcons.withSize 18 |> FeatherIcons.toHtml [] |> Element.html |> Element.el []
                        ]
                , text = removeText
                , onPress =
                    Just <| SharedMsg <| SharedMsg.ProjectMsg (GetterSetters.projectIdentifier p) SharedMsg.RemoveProject
                }
        , Element.el
            [ Element.alignRight ]
            (createProjectResourcesButton context (GetterSetters.projectIdentifier p))
        ]


createProjectResourcesButton : View.Types.Context -> ProjectIdentifier -> Element.Element OuterMsg
createProjectResourcesButton context projectId =
    let
        renderButton : Element.Element Never -> String -> Route.Route -> Element.Attribute OuterMsg -> Element.Element OuterMsg
        renderButton icon_ text route closeDropdown =
            Element.link
                [ Element.width Element.fill
                , closeDropdown
                ]
                { url = Route.toUrl context.urlPathPrefix route
                , label =
                    Widget.button
                        (SH.dropdownItemStyle context.palette)
                        { icon =
                            Element.el [] icon_
                        , text =
                            text
                        , onPress =
                            Just <| SharedMsg <| SharedMsg.NoOp
                        }
                }

        dropdownContent closeDropdown =
            Element.column
                []
                [ renderButton
                    (FeatherIcons.server |> FeatherIcons.withSize 18 |> FeatherIcons.toHtml [] |> Element.html)
                    (context.localization.virtualComputer
                        |> Helpers.String.toTitleCase
                    )
                    (Route.ProjectRoute projectId <| Route.InstanceSourcePicker)
                    closeDropdown
                , renderButton
                    (FeatherIcons.hardDrive |> FeatherIcons.withSize 18 |> FeatherIcons.toHtml [] |> Element.html)
                    (context.localization.blockDevice
                        |> Helpers.String.toTitleCase
                    )
                    (Route.ProjectRoute projectId <| Route.VolumeCreate)
                    closeDropdown
                , renderButton
                    (FeatherIcons.key |> FeatherIcons.withSize 18 |> FeatherIcons.toHtml [] |> Element.html)
                    (context.localization.pkiPublicKeyForSsh
                        |> Helpers.String.toTitleCase
                    )
                    (Route.ProjectRoute projectId <| Route.KeypairCreate)
                    closeDropdown
                ]

        dropdownTarget toggleDropdownMsg dropdownIsShown =
            Widget.iconButton
                (SH.materialStyle context.palette).primaryButton
                { text = "Create"
                , icon =
                    Element.row
                        [ Element.spacing 5 ]
                        [ Element.text "Create"
                        , Element.el []
                            ((if dropdownIsShown then
                                FeatherIcons.chevronUp

                              else
                                FeatherIcons.chevronDown
                             )
                                |> FeatherIcons.withSize 18
                                |> FeatherIcons.toHtml []
                                |> Element.html
                            )
                        ]
                , onPress = Just toggleDropdownMsg
                }
    in
    popover context
        (\createBtnDropdownId -> SharedMsg <| SharedMsg.TogglePopover createBtnDropdownId)
        { id = Helpers.String.hyphenate [ "createBtnDropdown", projectId.projectUuid ]
        , content = dropdownContent
        , contentStyleAttrs = []
        , position = ST.PositionBottomRight
        , distanceToTarget = Nothing
        , target = dropdownTarget
        , targetStyleAttrs = []
        }<|MERGE_RESOLUTION|>--- conflicted
+++ resolved
@@ -167,25 +167,15 @@
 
                     Nothing ->
                         Element.none
-<<<<<<< HEAD
-                , Element.el contentContainerAttrs content
-                , Element.html
-                    (Toasty.view Toast.config
-                        (Toast.view context outerModel.sharedModel)
-                        (\m -> SharedMsg <| ToastMsg m)
-                        outerModel.sharedModel.toasties
-                    )
-=======
                 , Element.column contentContainerAttrs
                     [ content
                     , Element.html
-                        (Toasty.view Style.Toast.toastConfig
-                            (Page.Toast.view context outerModel.sharedModel)
-                            (\m -> SharedMsg <| ToastyMsg m)
+                        (Toasty.view Toast.config
+                            (Toast.view context outerModel.sharedModel)
+                            (\m -> SharedMsg <| ToastMsg m)
                             outerModel.sharedModel.toasties
                         )
                     ]
->>>>>>> cf1a4e7d
                 ]
     in
     Element.column
