--- conflicted
+++ resolved
@@ -1,8 +1,4 @@
-<<<<<<< HEAD
-module Helpers exposing (processError, processOpenRc, providePasswordHint, providerNameFromUrl, serviceCatalogToEndpoints, getExternalNetwork, checkFloatingIpState, serverLookup, providerLookup, flavorLookup, imageLookup, modelUpdateProvider, getFloatingIp)
-=======
-module Helpers exposing (checkFloatingIpState, flavorLookup, getExternalNetwork, imageLookup, modelUpdateProvider, processError, processOpenRc, providePasswordHint, providerLookup, providerNameFromUrl, serverLookup, serviceCatalogToEndpoints)
->>>>>>> fb2bbaf6
+module Helpers exposing (checkFloatingIpState, flavorLookup, getExternalNetwork, getFloatingIp, imageLookup, modelUpdateProvider, processError, processOpenRc, providePasswordHint, providerLookup, providerNameFromUrl, serverLookup, serviceCatalogToEndpoints)
 
 import Debug
 import Maybe.Extra
@@ -230,8 +226,7 @@
         newProviders =
             newProvider :: otherProviders
     in
-<<<<<<< HEAD
-        { model | providers = newProviders }
+    { model | providers = newProviders }
 
 
 getFloatingIp : List IpAddress -> Maybe String
@@ -240,9 +235,6 @@
         isFloating ipAddress =
             ipAddress.openstackType == Floating
     in
-        List.filter isFloating ipAddresses
-            |> List.head
-            |> Maybe.map .address
-=======
-    { model | providers = newProviders }
->>>>>>> fb2bbaf6
+    List.filter isFloating ipAddresses
+        |> List.head
+        |> Maybe.map .address