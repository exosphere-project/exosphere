--- conflicted
+++ resolved
@@ -64,12 +64,8 @@
     Element.column
         [ Element.spacing spacer.px16, Element.padding spacer.px4, Element.width Element.fill ]
         [ Element.row [ Element.spacing spacer.px8 ]
-<<<<<<< HEAD
             [ Element.el [ Element.alignTop ] <|
-                sizedFeatherIcon 20 Icons.alertCircle
-=======
-            [ sizedFeatherIcon 20 Icons.alertTriangle
->>>>>>> bc7abbdf
+                sizedFeatherIcon 20 Icons.alertTriangle
             , confirmation
             ]
         , Element.row [ Element.spacing spacer.px12, Element.alignRight ]
