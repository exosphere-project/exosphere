module State exposing (init, subscriptions, update)

import Helpers
import Maybe
import RemoteData
import Rest
import Time
import Types.Types exposing (..)



{- Todo remove default creds once storing this in local storage -}


<<<<<<< HEAD
init : ( Model, Cmd Msg )
init =
    let
        globalDefaults =
            { shellUserData =
                """#cloud-config
users:
  - name: johndoe
    shell: /bin/bash
    groups: sudo, admin
    sudo: ['ALL=(ALL) NOPASSWD:ALL']
    ssh-authorized-keys:
      - ssh-rsa AAAAB3NzaC1yc2EAAAADAQABAAABAQDOh+iPN+4MRfHXnWyTV0u0AEwe+b1IQVZyMKu9J995rYsY+W9r9Pz06U3sZgjFJ2HIPtCKVHwHBJaTmxOcCWB/295dNEzhsCxnBoxbVTHGV+yjqzOLmOIoBTVIpRBP/KILCo9q0hrJLRceXaJE/wgdB/9qqIGd82j0MD1lAUMzy7JkbCIaona32opSWsrxabgL7Di1pb8QjZumBZ/Vu3x0dN7qaAxHkZIdEh5kbmxNjqmf6QzywlJVrgyHR9xn2nPGGe9CBlM47dSMkR1ZRN2dHyzjDrfTG5TjDRor30hYUyuDSWj6QBhHa5J/Qg24e8ZtSCjFvbBSj+hYsn3WxHd3 johndoe@example.com
packages:
  - cockpit
runcmd:
  - systemctl enable cockpit.socket
  - systemctl start cockpit.socket
  - systemctl daemon-reload
chpasswd:
  list: |
    johndoe:redacted-password-add-your-own-password-here
  expire: False
final_message: "The system is finally up, after $UPTIME seconds"
"""
            }
    in
        ( { messages = []
          , viewState = NonProviderView Login
          , providers = []
          , creds =
                Creds
                    "https://tombstone-cloud.cyverse.org:5000/v3/auth/tokens"
                    "default"
                    "demo"
                    "default"
                    "demo"
                    ""
          , imageFilterTag = Maybe.Just "distro-base"
          , time = 0
          , toast = Toast.init
          , globalDefaults = globalDefaults
          }
        , Cmd.none
        )
=======
init : () -> ( Model, Cmd Msg )
init _ =
    ( { messages = []
      , viewState = NonProviderView Login
      , providers = []
      , creds =
            Creds
                "https://tombstone-cloud.cyverse.org:5000/v3/auth/tokens"
                "default"
                "demo"
                "default"
                "demo"
                ""
      , imageFilterTag = Maybe.Just "distro-base"
      }
    , Cmd.none
    )
>>>>>>> fb2bbaf6


subscriptions : Model -> Sub Msg
subscriptions _ =
    -- 10 seconds
    Time.every (10 * 1000) Tick


update : Msg -> Model -> ( Model, Cmd Msg )
update msg model =
    case msg of
        Tick _ ->
            case model.viewState of
                NonProviderView _ ->
                    ( model, Cmd.none )

                ProviderView providerName ListProviderServers ->
                    update (ProviderMsg providerName RequestServers) model

                ProviderView providerName (ServerDetail serverUuid) ->
                    update (ProviderMsg providerName (RequestServerDetail serverUuid)) model

                _ ->
                    ( model, Cmd.none )

        SetNonProviderView nonProviderViewConstructor ->
            let
                newModel =
                    { model | viewState = NonProviderView nonProviderViewConstructor }
            in
            case nonProviderViewConstructor of
                Login ->
                    ( newModel, Cmd.none )

        RequestNewProviderToken ->
            ( model, Rest.requestAuthToken model )

        ReceiveAuthToken response ->
            Rest.receiveAuthToken model response

        ProviderMsg providerName innerMsg ->
            case Helpers.providerLookup model providerName of
                Nothing ->
                    Helpers.processError model "Provider not found"

                Just provider ->
                    processProviderSpecificMsg model provider innerMsg

        {- Form inputs -}
        InputLoginField loginField ->
            let
                creds =
                    model.creds

                newCreds =
                    case loginField of
                        AuthUrl authUrl ->
                            { creds | authUrl = authUrl }

                        ProjectDomain projectDomain ->
                            { creds | projectDomain = projectDomain }

                        ProjectName projectName ->
                            { creds | projectName = projectName }

                        UserDomain userDomain ->
                            { creds | userDomain = userDomain }

                        Username username ->
                            { creds | username = username }

                        Password password ->
                            { creds | password = password }

                        OpenRc openRc ->
                            Helpers.processOpenRc creds openRc

                newModel =
                    { model | creds = newCreds }
            in
            ( newModel, Cmd.none )

        InputImageFilterTag inputTag ->
            let
                maybeTag =
                    if inputTag == "" then
                        Nothing

                    else
                        Just inputTag

                newModel =
                    { model | imageFilterTag = maybeTag }
            in
            ( newModel, Cmd.none )

        InputCreateServerField createServerRequest createServerField ->
            let
                newCreateServerRequest =
                    case createServerField of
                        CreateServerName name ->
                            { createServerRequest | name = name }

                        CreateServerCount count ->
                            { createServerRequest | count = count }

                        CreateServerUserData userData ->
                            { createServerRequest | userData = userData }

                        CreateServerSize flavorUuid ->
                            { createServerRequest | flavorUuid = flavorUuid }

                        CreateServerKeypairName keypairName ->
                            { createServerRequest | keypairName = keypairName }

                        CreateServerVolBacked volBacked ->
                            { createServerRequest | volBacked = volBacked }

                        CreateServerVolBackedSize sizeStr ->
                            { createServerRequest | volBackedSizeGb = sizeStr }

                newViewState =
                    ProviderView createServerRequest.providerName (CreateServer newCreateServerRequest)
            in
            ( { model | viewState = newViewState }, Cmd.none )


processProviderSpecificMsg : Model -> Provider -> ProviderSpecificMsgConstructor -> ( Model, Cmd Msg )
processProviderSpecificMsg model provider msg =
    case msg of
        SetProviderView providerViewConstructor ->
            let
                newModel =
                    { model | viewState = ProviderView provider.name providerViewConstructor }
            in
            case providerViewConstructor of
                ListImages ->
                    ( newModel, Rest.requestImages provider )

                ListProviderServers ->
                    ( newModel, Rest.requestServers provider )

                ServerDetail serverUuid ->
                    ( newModel
                    , Cmd.batch
                        [ Rest.requestServerDetail provider serverUuid
                        , Rest.requestFlavors provider
                        , Rest.requestImages provider
                        ]
                    )

                CreateServer createServerRequest ->
                    ( newModel
                    , Cmd.batch
                        [ Rest.requestFlavors provider
                        , Rest.requestKeypairs provider
                        ]
                    )

        RequestServers ->
            ( model, Rest.requestServers provider )

        RequestServerDetail serverUuid ->
            ( model, Rest.requestServerDetail provider serverUuid )

        RequestCreateServer createServerRequest ->
            ( model, Rest.requestCreateServer provider createServerRequest )

        RequestDeleteServer server ->
            let
                updateServer someServer =
                    if someServer.uuid == server.uuid then
                        { someServer | deletionAttempted = True }

                    else
                        someServer

                newProvider =
                    { provider
                        | servers =
                            RemoteData.Success (List.map updateServer (RemoteData.withDefault [] provider.servers))
                    }

                newModel =
                    Helpers.modelUpdateProvider model newProvider
            in
            ( newModel, Rest.requestDeleteServer newProvider server )

        ReceiveImages result ->
            Rest.receiveImages model provider result

        RequestDeleteServers serversToDelete ->
            let
                updateServer someServer =
                    if List.member someServer.uuid (List.map .uuid serversToDelete) then
                        { someServer | deletionAttempted = True }

                    else
                        someServer

                newProvider =
                    { provider
                        | servers =
                            RemoteData.Success
                                (List.map updateServer (RemoteData.withDefault [] provider.servers))
                    }

                newModel =
                    Helpers.modelUpdateProvider model newProvider
            in
            ( newModel
            , Rest.requestDeleteServers newProvider serversToDelete
            )

        SelectServer server newSelectionState ->
            let
                updateServer someServer =
                    if someServer.uuid == server.uuid then
                        { someServer | selected = newSelectionState }

                    else
                        someServer

                newProvider =
                    { provider
                        | servers =
                            RemoteData.Success (List.map updateServer (RemoteData.withDefault [] provider.servers))
                    }

                newModel =
                    Helpers.modelUpdateProvider model newProvider
            in
            ( newModel
            , Cmd.none
            )

        SelectAllServers allServersSelected ->
            let
                updateServer someServer =
                    { someServer | selected = allServersSelected }

                newProvider =
                    { provider | servers = RemoteData.Success (List.map updateServer (RemoteData.withDefault [] provider.servers)) }

                newModel =
                    Helpers.modelUpdateProvider model newProvider
            in
            ( newModel
            , Cmd.none
            )

        ReceiveServers result ->
            Rest.receiveServers model provider result

        ReceiveServerDetail serverUuid result ->
            Rest.receiveServerDetail model provider serverUuid result

        ReceiveFlavors result ->
            Rest.receiveFlavors model provider result

        ReceiveKeypairs result ->
            Rest.receiveKeypairs model provider result

        ReceiveCreateServer result ->
            Rest.receiveCreateServer model provider result

        ReceiveDeleteServer _ ->
            {- Todo this ignores the result of server deletion API call, we should display errors to user -}
            update (ProviderMsg provider.name (SetProviderView ListProviderServers)) model

        ReceiveNetworks result ->
            Rest.receiveNetworks model provider result

        GetFloatingIpReceivePorts serverUuid result ->
            Rest.receivePortsAndRequestFloatingIp model provider serverUuid result

        ReceiveFloatingIp serverUuid result ->
            Rest.receiveFloatingIp model provider serverUuid result

        ReceiveGottyStatus serverUuid result ->
            Rest.receiveGottyStatus model provider serverUuid result<|MERGE_RESOLUTION|>--- conflicted
+++ resolved
@@ -12,9 +12,8 @@
 {- Todo remove default creds once storing this in local storage -}
 
 
-<<<<<<< HEAD
-init : ( Model, Cmd Msg )
-init =
+init : () -> ( Model, Cmd Msg )
+init _ =
     let
         globalDefaults =
             { shellUserData =
@@ -40,27 +39,6 @@
 """
             }
     in
-        ( { messages = []
-          , viewState = NonProviderView Login
-          , providers = []
-          , creds =
-                Creds
-                    "https://tombstone-cloud.cyverse.org:5000/v3/auth/tokens"
-                    "default"
-                    "demo"
-                    "default"
-                    "demo"
-                    ""
-          , imageFilterTag = Maybe.Just "distro-base"
-          , time = 0
-          , toast = Toast.init
-          , globalDefaults = globalDefaults
-          }
-        , Cmd.none
-        )
-=======
-init : () -> ( Model, Cmd Msg )
-init _ =
     ( { messages = []
       , viewState = NonProviderView Login
       , providers = []
@@ -73,10 +51,10 @@
                 "demo"
                 ""
       , imageFilterTag = Maybe.Just "distro-base"
+      , globalDefaults = globalDefaults
       }
     , Cmd.none
     )
->>>>>>> fb2bbaf6
 
 
 subscriptions : Model -> Sub Msg
