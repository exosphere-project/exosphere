module View exposing (view)

import Base64
import Element
import Element.Background as Background
import Element.Border as Border
import Element.Font as Font
import Element.Input as Input
import Element.Region as Region
import Filesize exposing (format)
import Helpers
import Html exposing (Html)
import Maybe
import RemoteData
import Types.Types exposing (..)


view : Model -> Html Msg
view model =
    Element.layout
<<<<<<< HEAD
        [ Font.size 17 ]
=======
        [ Font.family
            [ Font.external
                { name = "Open Sans"
                , url = "fonts/open-sans-regular-400.css"
                }
            , Font.sansSerif
            ]
        ]
>>>>>>> a4ac3996
        (elementView model)


elementView : Model -> Element.Element Msg
elementView model =
    Element.column exoColumnAttributes
        [ viewProviderPicker model
        , case model.viewState of
            NonProviderView viewConstructor ->
                case viewConstructor of
                    Login ->
                        viewLogin model

            ProviderView providerName viewConstructor ->
                case Helpers.providerLookup model providerName of
                    Nothing ->
                        Element.text "Oops! Provider not found"

                    Just provider ->
                        providerView model provider viewConstructor
        , viewMessages model
        ]


providerView : Model -> Provider -> ProviderViewConstructor -> Element.Element Msg
providerView model provider viewConstructor =
    let
        v =
            case viewConstructor of
                ListImages ->
                    viewImagesIfLoaded model.globalDefaults provider model.imageFilterTag

                ListProviderServers ->
                    viewServers provider

                ServerDetail serverUuid ->
                    viewServerDetail provider serverUuid

                CreateServer createServerRequest ->
                    viewCreateServer provider createServerRequest
    in
    Element.column exoColumnAttributes
        [ viewNav provider
        , v
        ]



{- Sub-views for most/all pages -}


viewMessages : Model -> Element.Element Msg
viewMessages model =
    Element.column exoColumnAttributes (List.map renderMessage model.messages)


viewProviderPicker : Model -> Element.Element Msg
viewProviderPicker model =
    Element.column exoColumnAttributes
        [ Element.el heading2 (Element.text "Providers")
        , Element.column exoColumnAttributes (List.map (renderProviderPicker model) model.providers)
        , uiButton { label = Element.text "Add Provider", onPress = Just (SetNonProviderView Login) }
        ]


viewNav : Provider -> Element.Element Msg
viewNav provider =
    Element.column exoColumnAttributes
        [ Element.el heading2 (Element.text "Navigation")
        , uiButton { label = Element.text "My Servers", onPress = Just (ProviderMsg provider.name (SetProviderView ListProviderServers)) }
        , uiButton { label = Element.text "Create Server", onPress = Just (ProviderMsg provider.name (SetProviderView ListImages)) }
        ]



{- Resource-specific views -}


viewLogin : Model -> Element.Element Msg
viewLogin model =
    Element.column exoColumnAttributes
        [ Element.el
            heading2
            (Element.text "Please log in")
        , Element.wrappedRow
            exoRowAttributes
            [ viewLoginCredsEntry model
            , viewLoginOpenRcEntry model
            ]
        , Element.el (exoPaddingSpacingAttributes ++ [ Element.alignRight ]) (uiButton { label = Element.text "Log in", onPress = Just RequestNewProviderToken })
        ]


viewLoginCredsEntry : Model -> Element.Element Msg
viewLoginCredsEntry model =
    Element.column
        (exoColumnAttributes
            ++ [ Element.width (Element.px 500)
               , Element.alignTop
               ]
        )
        [ Element.el [] (Element.text "Either enter your credentials...")
        , Input.text
            [ Element.spacing 12
            ]
            { text = model.creds.authUrl
            , placeholder = Just (Input.placeholder [] (Element.text "Auth URL e.g. https://mycloud.net:5000/v3"))
            , onChange = \u -> InputLoginField (AuthUrl u)
            , label = Input.labelAbove [ Font.size 14 ] (Element.text "Keystone auth URL")
            }
        , Input.text
            [ Element.spacing 12
            ]
            { text = model.creds.projectDomain
            , placeholder = Just (Input.placeholder [] (Element.text "Project domain e.g. default"))
            , onChange = \d -> InputLoginField (ProjectDomain d)
            , label = Input.labelAbove [ Font.size 14 ] (Element.text "Project Domain")
            }
        , Input.text
            [ Element.spacing 12
            ]
            { text = model.creds.projectName
            , placeholder = Just (Input.placeholder [] (Element.text "Project name e.g. demo"))
            , onChange = \pn -> InputLoginField (ProjectName pn)
            , label = Input.labelAbove [ Font.size 14 ] (Element.text "Project Name")
            }
        , Input.text
            [ Element.spacing 12
            ]
            { text = model.creds.userDomain
            , placeholder = Just (Input.placeholder [] (Element.text "User domain e.g. default"))
            , onChange = \d -> InputLoginField (UserDomain d)
            , label = Input.labelAbove [ Font.size 14 ] (Element.text "User Domain")
            }
        , Input.text
            [ Element.spacing 12
            ]
            { text = model.creds.username
            , placeholder = Just (Input.placeholder [] (Element.text "User name e.g. demo"))
            , onChange = \u -> InputLoginField (Username u)
            , label = Input.labelAbove [ Font.size 14 ] (Element.text "User Name")
            }
        , Input.currentPassword
            [ Element.spacing 12
            ]
            { text = model.creds.password
            , placeholder = Just (Input.placeholder [] (Element.text "Password"))
            , show = False
            , onChange = \p -> InputLoginField (Password p)
            , label = Input.labelAbove [ Font.size 14 ] (Element.text "Password")
            }
        ]


viewLoginOpenRcEntry : Model -> Element.Element Msg
viewLoginOpenRcEntry model =
    Element.column
        (exoColumnAttributes
            ++ [ Element.spacing 15
               , Element.height (Element.fill |> Element.minimum 250)
               ]
        )
        [ Element.paragraph []
            [ Element.text "...or paste an "

            {-
               Todo this link opens in Electron, should open in user's browser
               https://github.com/electron/electron/blob/master/docs/api/shell.md#shellopenexternalurl-options-callback
            -}
            , Element.link []
                { url = "https://docs.openstack.org/newton/install-guide-rdo/keystone-openrc.html"
                , label = Element.text "OpenRC"
                }
            , Element.text " file"
            ]
        , Input.multiline
            [ Element.width (Element.px 300)
            , Element.height Element.fill
            , Font.size 12
            ]
            { onChange = \o -> InputLoginField (OpenRc o)
            , text = "export..."
            , placeholder = Nothing
            , label = Input.labelLeft [] Element.none
            , spellcheck = False
            }
        ]


viewImagesIfLoaded : GlobalDefaults -> Provider -> Maybe String -> Element.Element Msg
viewImagesIfLoaded globalDefaults provider maybeFilterTag =
    case List.isEmpty provider.images of
        True ->
            Element.text "Images loading"

        False ->
            viewImages globalDefaults provider maybeFilterTag


viewImages : GlobalDefaults -> Provider -> Maybe String -> Element.Element Msg
viewImages globalDefaults provider maybeFilterTag =
    let
        imageContainsTag tag image =
            List.member tag image.tags

        filteredImages =
            case maybeFilterTag of
                Nothing ->
                    provider.images

                Just filterTag ->
                    List.filter (imageContainsTag filterTag) provider.images

        noMatchWarning =
            (maybeFilterTag /= Nothing) && (List.length filteredImages == 0)

        displayedImages =
            if noMatchWarning == False then
                filteredImages

            else
                provider.images
    in
    Element.column exoColumnAttributes
        [ Element.el heading2 (Element.text "Choose an image")
        , Input.text []
            { text = Maybe.withDefault "" maybeFilterTag
            , placeholder = Just (Input.placeholder [] (Element.text "try \"distro-base\""))
            , onChange = \t -> InputImageFilterTag t
            , label = Input.labelAbove [ Font.size 14 ] (Element.text "Filter on tag:")
            }
        , uiButton { label = Element.text "Clear filter (show all)", onPress = Just (InputImageFilterTag "") }
        , if noMatchWarning then
            Element.text "No matches found, showing all images"

          else
            Element.none
        , Element.wrappedRow
            (exoRowAttributes ++ [ Element.spacing 15 ])
            (List.map (renderImage globalDefaults provider) displayedImages)
        ]


viewServers : Provider -> Element.Element Msg
viewServers provider =
    case provider.servers of
        RemoteData.NotAsked ->
            Element.paragraph [] [ Element.text "Please wait..." ]

        RemoteData.Loading ->
            Element.paragraph [] [ Element.text "Loading..." ]

        RemoteData.Failure e ->
            Element.paragraph [] [ Element.text ("Cannot display servers. Error message: " ++ Debug.toString e) ]

        RemoteData.Success servers ->
            case List.isEmpty servers of
                True ->
                    Element.paragraph [] [ Element.text "You don't have any servers yet, go create one!" ]

                False ->
                    let
                        noServersSelected =
                            List.any .selected servers |> not

                        allServersSelected =
                            List.all .selected servers

                        selectedServers =
                            List.filter .selected servers

                        deleteButtonOnPress =
                            if noServersSelected == True then
                                Nothing

                            else
                                Just (ProviderMsg provider.name (RequestDeleteServers selectedServers))
                    in
                    Element.column exoColumnAttributes
                        [ Element.el heading2 (Element.text "My Servers")
                        , Element.column (exoColumnAttributes ++ [ Element.padding 5, Border.width 1 ])
                            [ Element.text "Bulk Actions"
                            , Input.checkbox []
                                { checked = allServersSelected
                                , onChange = \new -> ProviderMsg provider.name (SelectAllServers new)
                                , icon = Input.defaultCheckbox
                                , label = Input.labelRight [] (Element.text "Select All")
                                }
                            , uiButton { label = Element.text "Delete", onPress = deleteButtonOnPress }
                            ]
                        , Element.column exoColumnAttributes (List.map (renderServer provider) servers)
                        ]


viewServerDetail : Provider -> ServerUuid -> Element.Element Msg
viewServerDetail provider serverUuid =
    let
        maybeServer =
            Helpers.serverLookup provider serverUuid
    in
    case maybeServer of
        Nothing ->
            Element.text "No server found"

        Just server ->
            case server.details of
                Nothing ->
                    Element.text "Retrieving details??"

                Just details ->
                    let
                        maybeFlavor =
                            Helpers.flavorLookup provider details.flavorUuid

                        flavorText =
                            case maybeFlavor of
                                Just flavor ->
                                    flavor.name

                                Nothing ->
                                    "Unknown flavor"

                        maybeImage =
                            Helpers.imageLookup provider details.imageUuid

                        imageText =
                            case maybeImage of
                                Just image ->
                                    image.name

                                Nothing ->
                                    "Unknown image"

                        maybeFloatingIp =
                            Helpers.getFloatingIp details.ipAddresses

                        interactionLinks cockpitStatus =
                            case maybeFloatingIp of
                                Just floatingIp ->
                                    let
                                        interactionLinksBase =
                                            [ Element.row exoRowAttributes
                                                [ uiButton
                                                    { label = Element.text "Launch Terminal"
                                                    , onPress = Just (OpenInBrowser ("https://" ++ floatingIp ++ ":9090/cockpit/@localhost/system/terminal.html"))
                                                    }
                                                , Element.text "Type commands in a shell!"
                                                ]
                                            , Element.row
                                                exoRowAttributes
                                                [ uiButton
                                                    { label = Element.text "Launch Cockpit"
                                                    , onPress = Just (OpenInBrowser ("https://" ++ floatingIp ++ ":9090"))
                                                    }
                                                , Element.text "Manage your server with an interactive dashboard!"
                                                ]
                                            , Element.text "- These links will open in a new browser window; you may need to accept a self-signed certificate warning"
                                            , Element.text "- Then, log in with your previously chosen username and password"
                                            ]
                                    in
                                    case cockpitStatus of
                                        NotChecked ->
                                            Element.text "Status of terminal and cockpit not available yet."

                                        CheckedNotReady ->
                                            Element.text "Terminal and Cockpit not ready yet."

                                        Ready ->
                                            Element.column exoColumnAttributes
                                                ([ Element.text "Terminal and Cockpit are ready..." ]
                                                    ++ interactionLinksBase
                                                )

                                        Error ->
                                            Element.column exoColumnAttributes
                                                ([ Element.text "Unable to detect status of Terminal and Cockpit services. These links may work a few minutes after your server is active." ]
                                                    ++ interactionLinksBase
                                                )

                                Nothing ->
                                    Element.text "Terminal and Cockpit services not ready yet."

                        compactKVRow : String -> Element.Element Msg -> Element.Element Msg
                        compactKVRow key value =
                            Element.row
                                (exoRowAttributes ++ [ Element.padding 0, Element.spacing 10 ])
                                [ Element.el [ Font.bold, Element.width (Element.px 200) ] (Element.paragraph [] [ Element.text key ])
                                , Element.el [] value
                                ]
                    in
                    Element.column exoColumnAttributes
                        [ Element.el
                            heading2
                            (Element.text "Server Details")
                        , compactKVRow "Name" (Element.text server.name)
                        , compactKVRow "UUID" (Element.text server.uuid)
                        , compactKVRow "Created on" (Element.text details.created)
                        , compactKVRow "Status" (Element.text details.status)
                        , compactKVRow "Power state" (Element.text (Debug.toString details.powerState))
                        , compactKVRow "Image" (Element.text imageText)
                        , compactKVRow "Flavor" (Element.text flavorText)
                        , compactKVRow "SSH Key Name" (Element.text details.keypairName)
                        , compactKVRow "IP addresses" (renderIpAddresses details.ipAddresses)
                        , Element.el heading2 (Element.text "Interact with server")
                        , interactionLinks server.cockpitStatus
                        ]


hint : String -> Element.Attribute msg
hint hintText =
    Element.below
        (Element.el
            [ Font.color (Element.rgb 1 0 0)
            , Font.size 14
            , Element.alignRight
            , Element.moveDown 6
            ]
            (Element.text hintText)
        )


viewCreateServer : Provider -> CreateServerRequest -> Element.Element Msg
viewCreateServer provider createServerRequest =
    let
        serverNameEmptyHint =
            if createServerRequest.name == "" then
                [ hint "Server name can't be empty" ]

            else
                []

        requestIsValid =
            if createServerRequest.name == "" then
                False

            else if createServerRequest.keypairName == "" then
                False

            else if createServerRequest.flavorUuid == "" then
                False

            else
                True

        createOnPress =
            if requestIsValid == True then
                Just (ProviderMsg provider.name (RequestCreateServer createServerRequest))

            else
                Nothing
    in
    Element.row exoRowAttributes
        [ Element.column
            (exoColumnAttributes
                ++ [ Element.width (Element.px 600) ]
            )
            [ Element.el heading2 (Element.text "Create Server")
            , Input.text
                ([ Element.spacing 12
                 ]
                    ++ serverNameEmptyHint
                )
                { text = createServerRequest.name
                , placeholder = Just (Input.placeholder [] (Element.text "My Server"))
                , onChange = \n -> InputCreateServerField createServerRequest (CreateServerName n)
                , label = Input.labelLeft [] (Element.text "Name")
                }
            , Element.row exoRowAttributes [ Element.text "Image: ", Element.text createServerRequest.imageName ]
            , Element.row exoRowAttributes
                [ Element.el [ Element.width Element.shrink ] (Element.text createServerRequest.count)
                , Input.slider
                    [ Element.height (Element.px 30)
                    , Element.width (Element.px 100 |> Element.minimum 200)

                    -- Here is where we're creating/styling the "track"
                    , Element.behindContent
                        (Element.el
                            [ Element.width Element.fill
                            , Element.height (Element.px 2)
                            , Element.centerY
                            , Background.color (Element.rgb 0.5 0.5 0.5)
                            , Border.rounded 2
                            ]
                            Element.none
                        )
                    ]
                    { onChange = \c -> InputCreateServerField createServerRequest (CreateServerCount (String.fromFloat c))
                    , label = Input.labelLeft [] (Element.text "How many?")
                    , min = 1
                    , max = 10
                    , step = Just 1
                    , value = String.toFloat createServerRequest.count |> Maybe.withDefault 1.0
                    , thumb =
                        Input.defaultThumb
                    }
                ]
            , viewFlavorPicker provider createServerRequest
            , viewVolBackedPrompt provider createServerRequest
            , viewKeypairPicker provider createServerRequest
            , viewUserDataInput provider createServerRequest
            , uiButton
                { onPress = createOnPress
                , label = Element.text "Create"
                }
            ]
        ]



{- View Helpers -}


renderMessage : String -> Element.Element Msg
renderMessage message =
    Element.paragraph [] [ Element.text message ]


renderProviderPicker : Model -> Provider -> Element.Element Msg
renderProviderPicker model provider =
    let
        isSelected p =
            case model.viewState of
                NonProviderView _ ->
                    False

                ProviderView selectedProvName _ ->
                    p.name == selectedProvName
    in
    case isSelected provider of
        False ->
            uiButton { label = Element.text provider.name, onPress = Just (ProviderMsg provider.name (SetProviderView ListProviderServers)) }

        True ->
            Element.text provider.name


renderImage : GlobalDefaults -> Provider -> Image -> Element.Element Msg
renderImage globalDefaults provider image =
    let
        size =
            case image.size of
                Just s ->
                    format s

                Nothing ->
                    "N/A"

        checksum =
            case image.checksum of
                Just c ->
                    c

                Nothing ->
                    "N/A"
    in
    Element.column
        (exoColumnAttributes
            ++ [ Element.width (Element.px 500)
               , Border.width 1
               , Border.shadow
                    { offset = ( 2, 2 )
                    , size = 2
                    , blur = 1
                    , color = Element.rgba 0.3 0.3 0.3 0.6
                    }
               ]
        )
        [ Element.paragraph [ Font.heavy ] [ Element.text image.name ]
        , Element.el [] (uiButton { label = Element.text "Launch", onPress = Just (ProviderMsg provider.name (SetProviderView (CreateServer (CreateServerRequest image.name provider.name image.uuid image.name "1" "" False "" "" globalDefaults.shellUserData)))) })
        , Element.row exoRowAttributes
            [ Element.text "Status: "
            , Element.text (Debug.toString image.status)
            ]
        , Element.row exoRowAttributes
            [ Element.text "Size: "
            , Element.text size
            ]
        , Element.row exoRowAttributes
            [ Element.text "Tags: "
            , Element.paragraph [] [ Element.text (List.foldl (\a b -> a ++ ", " ++ b) "" image.tags) ]
            ]
        ]


renderServer : Provider -> Server -> Element.Element Msg
renderServer provider server =
    Element.column exoColumnAttributes
        [ Input.checkbox []
            { checked = server.selected
            , onChange = \new -> ProviderMsg provider.name (SelectServer server new)
            , icon = Input.defaultCheckbox
            , label = Input.labelRight [] (Element.el [ Font.bold ] (Element.text server.name))
            }
        , Element.row exoRowAttributes
            [ Element.text ("UUID: " ++ server.uuid)
            , uiButton { label = Element.text "Details", onPress = Just (ProviderMsg provider.name (SetProviderView (ServerDetail server.uuid))) }
            , if server.deletionAttempted == True then
                Element.text "Deleting..."

              else
                uiButton { label = Element.text "Delete", onPress = Just (ProviderMsg provider.name (RequestDeleteServer server)) }
            ]
        ]


getEffectiveUserDataSize : CreateServerRequest -> String
getEffectiveUserDataSize createServerRequest =
    let
        rawLength =
            String.length createServerRequest.userData

        base64Value =
            Base64.encode createServerRequest.userData

        base64Length =
            String.length base64Value
    in
    String.fromInt rawLength
        ++ " characters,  "
        ++ String.fromInt base64Length
        ++ "/16384 allowed bytes (Base64 encoded)"


renderIpAddresses : List IpAddress -> Element.Element Msg
renderIpAddresses ipAddresses =
    Element.column exoColumnAttributes (List.map renderIpAddress ipAddresses)


renderIpAddress : IpAddress -> Element.Element Msg
renderIpAddress ipAddress =
    Element.paragraph []
        [ Element.text (Debug.toString ipAddress.openstackType ++ ": " ++ ipAddress.address)
        ]


viewFlavorPicker : Provider -> CreateServerRequest -> Element.Element Msg
viewFlavorPicker provider createServerRequest =
    let
        sortedFlavors =
            provider.flavors
                |> List.sortBy .disk_ephemeral
                |> List.sortBy .disk_root
                |> List.sortBy .ram_mb
                |> List.sortBy .vcpu

        -- This is a kludge. Input.radio is intended to display a group of multiple radio buttons,
        -- but we want to embed a button in each table row, so we define several Input.radios,
        -- each containing just a single option.
        -- https://elmlang.slack.com/archives/C4F9NBLR1/p1539909855000100
        radioButton flavor =
            Input.radio
                []
                { label = Input.labelHidden flavor.name
                , onChange = \f -> InputCreateServerField createServerRequest (CreateServerSize f)
                , options = [ Input.option flavor.uuid (Element.text " ") ]
                , selected =
                    case flavor.uuid == createServerRequest.flavorUuid of
                        True ->
                            Just flavor.uuid

                        False ->
                            Nothing
                }

        paddingRight =
            Element.paddingEach
                { top = 0
                , right = 15
                , bottom = 0
                , left = 0
                }

        headerAttribs =
            [ paddingRight
            , Font.bold
            , Font.center
            ]

        columns =
            [ { header = Element.none
              , width = Element.fill
              , view = \r -> radioButton r
              }
            , { header = Element.el (headerAttribs ++ [ Font.alignLeft ]) (Element.text "Name")
              , width = Element.fill
              , view = \r -> Element.el [ paddingRight ] (Element.text r.name)
              }
            , { header = Element.el headerAttribs (Element.text "CPUs")
              , width = Element.fill
              , view = \r -> Element.el [ paddingRight, Font.alignRight ] (Element.text (String.fromInt r.vcpu))
              }
            , { header = Element.el headerAttribs (Element.text "RAM (GB)")
              , width = Element.fill
              , view = \r -> Element.el [ paddingRight, Font.alignRight ] (Element.text (r.ram_mb // 1024 |> String.fromInt))
              }
            , { header = Element.el headerAttribs (Element.text "Root Disk")
              , width = Element.fill
              , view =
                    \r ->
                        Element.el
                            [ paddingRight, Font.alignRight ]
                            (if r.disk_root == 0 then
                                Element.text "- *"

                             else
                                Element.text (String.fromInt r.disk_root ++ " GB")
                            )
              }
            , { header = Element.el headerAttribs (Element.text "Ephemeral Disk")
              , width = Element.fill
              , view =
                    \r ->
                        Element.el
                            [ paddingRight, Font.alignRight ]
                            (if r.disk_ephemeral == 0 then
                                Element.text "none"

                             else
                                Element.text (String.fromInt r.disk_ephemeral ++ " GB")
                            )
              }
            ]

        zeroRootDiskExplainText =
            case List.filter (\f -> f.disk_root == 0) provider.flavors |> List.head of
                Just _ ->
                    "* No default root disk size is defined for this server size, see below"

                Nothing ->
                    ""
    in
    Element.column
        exoColumnAttributes
        [ Element.el [ Font.bold ] (Element.text "Size")
        , Element.table
            []
            { data = sortedFlavors
            , columns = columns
            }
        , Element.paragraph [ Font.size 12 ] [ Element.text zeroRootDiskExplainText ]
        ]


viewVolBackedPrompt : Provider -> CreateServerRequest -> Element.Element Msg
viewVolBackedPrompt provider createServerRequest =
    let
        maybeFlavor =
            List.filter (\f -> f.uuid == createServerRequest.flavorUuid) provider.flavors
                |> List.head

        flavorRootDiskSize =
            case maybeFlavor of
                Nothing ->
                    {- This should be an impossible state -}
                    0

                Just flavor ->
                    flavor.disk_root

        nonVolBackedOptionText =
            if flavorRootDiskSize == 0 then
                "Default for selected image (warning, could be too small for your work)"

            else
                String.fromInt flavorRootDiskSize ++ " GB (default for selected size)"

        volSizeSlider =
            --                    Element.el [ Element.width Element.shrink ] (Element.text createServerRequest.volBackedSizeGb)
            Input.slider
                [ Element.height (Element.px 30)
                , Element.width (Element.px 100 |> Element.minimum 200)

                -- Here is where we're creating/styling the "track"
                , Element.behindContent
                    (Element.el
                        [ Element.width Element.fill
                        , Element.height (Element.px 2)
                        , Element.centerY
                        , Background.color (Element.rgb 0.5 0.5 0.5)
                        , Border.rounded 2
                        ]
                        Element.none
                    )
                ]
                { onChange = \c -> InputCreateServerField createServerRequest (CreateServerVolBackedSize (String.fromFloat c))
                , label = Input.labelRight [] (Element.text (createServerRequest.volBackedSizeGb ++ " GB"))
                , min = 2
                , max = 100
                , step = Just 1
                , value = String.toFloat createServerRequest.volBackedSizeGb |> Maybe.withDefault 2.0
                , thumb =
                    Input.defaultThumb
                }
    in
    Element.column exoColumnAttributes
        [ Input.radio []
            { label = Input.labelAbove [ Element.paddingXY 0 12 ] (Element.text "Choose a root disk size")
            , onChange = \new -> InputCreateServerField createServerRequest (CreateServerVolBacked new)
            , options =
                [ Input.option False (Element.text nonVolBackedOptionText)
                , Input.option True (Element.text "Custom disk size (volume-backed)")

                {- -}
                ]
            , selected = Just createServerRequest.volBacked
            }
        , case createServerRequest.volBacked of
            False ->
                Element.none

            True ->
                volSizeSlider
        ]


viewKeypairPicker : Provider -> CreateServerRequest -> Element.Element Msg
viewKeypairPicker provider createServerRequest =
    let
        keypairAsOption keypair =
            Input.option keypair.name (Element.text keypair.name)

        keypairEmptyHint =
            if createServerRequest.keypairName == "" then
                [ hint "Please pick a keypair" ]

            else
                []
    in
    Input.radio keypairEmptyHint
        { label = Input.labelAbove [ Element.paddingXY 0 12, Font.bold ] (Element.text "SSH Keypair")
        , onChange = \keypairName -> InputCreateServerField createServerRequest (CreateServerKeypairName keypairName)
        , options = List.map keypairAsOption provider.keypairs
        , selected = Just createServerRequest.keypairName
        }


viewUserDataInput : Provider -> CreateServerRequest -> Element.Element Msg
viewUserDataInput provider createServerRequest =
    Input.multiline
        [ Element.width (Element.px 600)
        , Element.height (Element.px 500)
        ]
        { onChange = \u -> InputCreateServerField createServerRequest (CreateServerUserData u)
        , text = createServerRequest.userData
        , placeholder = Just (Input.placeholder [] (Element.text "#!/bin/bash\n\n# Your script here"))
        , label =
            Input.labelAbove
                [ Element.paddingEach
                    { top = 20
                    , right = 0
                    , bottom = 20
                    , left = 0
                    }
                , Font.bold
                ]
                (Element.text "User Data (Boot Script)")
        , spellcheck = False
        }



{- Elm UI Doodads -}


uiButton : { onPress : Maybe Msg, label : Element.Element Msg } -> Element.Element Msg
uiButton props =
    let
        disabledAttrs =
            [ Border.color (Element.rgb 0.8 0.8 0.8)
            , Font.color (Element.rgb 0.6 0.6 0.6)
            ]

        enabledAttrs =
            [ Border.color (Element.rgb 0 0 0) ]

        attrs =
            if props.onPress == Nothing then
                -- This should be where we decide what a disabled button looks like
                disabledAttrs

            else
                enabledAttrs
    in
    Input.button
        ([ Element.padding 5
         , Border.rounded 6
         , Border.width 1
         ]
            ++ attrs
        )
        props


exoRowAttributes : List (Element.Attribute Msg)
exoRowAttributes =
    exoElementAttributes


exoColumnAttributes : List (Element.Attribute Msg)
exoColumnAttributes =
    exoElementAttributes


exoElementAttributes : List (Element.Attribute Msg)
exoElementAttributes =
    exoPaddingSpacingAttributes


exoPaddingSpacingAttributes : List (Element.Attribute Msg)
exoPaddingSpacingAttributes =
    [ Element.padding 10
    , Element.spacing 10
    ]


heading2 : List (Element.Attribute Msg)
heading2 =
    [ Region.heading 2
    , Font.bold
    , Font.size 24
    ]<|MERGE_RESOLUTION|>--- conflicted
+++ resolved
@@ -18,10 +18,8 @@
 view : Model -> Html Msg
 view model =
     Element.layout
-<<<<<<< HEAD
-        [ Font.size 17 ]
-=======
-        [ Font.family
+        [ Font.size 17
+        , Font.family
             [ Font.external
                 { name = "Open Sans"
                 , url = "fonts/open-sans-regular-400.css"
@@ -29,7 +27,6 @@
             , Font.sansSerif
             ]
         ]
->>>>>>> a4ac3996
         (elementView model)
 
 
