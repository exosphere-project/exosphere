module OpenStack.Types exposing
    ( AccessRule
    , AccessRuleAccessKey
    , AccessRuleAccessLevel(..)
    , AccessRuleAccessTo
<<<<<<< HEAD
    , AccessRuleAccessType(..)
    , AccessRuleState
=======
    , AccessRuleAccessType
    , AccessRuleState(..)
>>>>>>> 0dd0e90f
    , AccessRuleUuid
    , ApplicationCredential
    , ApplicationCredentialSecret
    , ApplicationCredentialUuid
    , AttachmentUuid
    , AuthTokenString
    , ComputeQuota
    , ConsoleUrl
    , CreateAccessRuleRequest
    , CreateServerRequest
    , CreateShareRequest
    , CreateVolumeRequest
    , CredentialsForAuthToken(..)
    , Endpoint
    , EndpointInterface(..)
    , ExportLocation
    , ExportLocationUuid
    , Flavor
    , FlavorId
    , FloatingIp
    , Image
    , ImageStatus(..)
    , ImageUuid
    , ImageVisibility(..)
    , IpAddressStatus(..)
    , IpAddressUuid
    , IpAddressValue
    , Keypair
    , KeypairFingerprint
    , KeypairIdentifier
    , KeypairName
    , KeystoneUrl
    , MetadataItem
    , MetadataKey
    , MetadataValue
    , NameAndUuid
    , Network
    , NetworkQuota
    , NetworkUuid
    , OpenstackLogin
    , Port
    , PortUuid
    , ProjectDescription
    , ProjectUuid
    , PublicKey
    , QuotaItem
    , QuotaItemLimit(..)
    , Region
    , RegionDescription
    , RegionId
    , ScopedAuthToken
    , SecurityGroup
    , SecurityGroupUuid
    , Server
    , ServerDetails
    , ServerEvent
    , ServerFault
    , ServerLockStatus(..)
    , ServerPassword
    , ServerPowerState(..)
    , ServerStatus(..)
    , ServerTag
    , ServerUuid
    , Service
    , ServiceCatalog
    , Share
    , ShareDescription
    , ShareName
    , ShareProtocol(..)
    , ShareQuota
    , ShareSize
    , ShareStatus(..)
    , ShareTypeName
    , ShareUuid
    , ShareVisibility
    , SynchronousAPIError
    , UnscopedAuthToken
    , UserUuid
    , Volume
    , VolumeAttachment
    , VolumeAttachmentDevice
    , VolumeDescription
    , VolumeName
    , VolumeQuota
    , VolumeSize
    , VolumeStatus(..)
    , VolumeUuid
    , accessRuleAccessLevelToApiString
    , accessRuleAccessLevelToHumanString
    , accessRuleAccessTypeToString
    , accessRuleStateToString
    , boolToShareVisibility
    , defaultShareTypeNameForProtocol
    , imageVisibilityToString
    , serverPowerStateToString
    , serverStatusToString
    , shareProtocolToString
    , shareStatusToString
    , shareVisibilityToString
    , stringToAccessRuleAccessLevel
    , stringToAccessRuleAccessType
    , stringToAccessRuleState
    , stringToShareProtocol
    , stringToShareStatus
    , volumeStatusToString
    )

import Dict
import Helpers.RemoteDataPlusPlus as RDPP
import Json.Encode
import OpenStack.HelperTypes as HelperTypes
import OpenStack.SecurityGroupRule exposing (SecurityGroupRule)
import Time
import Types.Error exposing (HttpErrorWithBody)



{-
   Types that match structure of data returned from OpenStack API, used for
   decoding JSON and representing state of OpenStack resources.
-}


type alias MetadataItem =
    { key : MetadataKey
    , value : MetadataValue
    }


type alias MetadataKey =
    String


type alias MetadataValue =
    String


type alias QuotaItem =
    -- OpenStack uses -1 for "no limit", and we'll use the `Unlimited` variant of the `QuotaItemLimit` type in that case
    { inUse : Int
    , limit : QuotaItemLimit
    }


type QuotaItemLimit
    = Limit Int
    | Unlimited


type alias SynchronousAPIError =
    { message : String
    , code : Int
    }



-- Keystone


type alias KeystoneUrl =
    HelperTypes.Url


type alias ScopedAuthToken =
    -- Todo re-order these so it is consistent with the order in UnscopedAuthToken?
    { catalog : ServiceCatalog
    , project : NameAndUuid
    , projectDomain : NameAndUuid
    , user : NameAndUuid
    , userDomain : NameAndUuid
    , expiresAt : Time.Posix
    , tokenValue : AuthTokenString
    }


type alias UnscopedAuthToken =
    { expiresAt : Time.Posix
    , tokenValue : AuthTokenString
    }


type alias AuthTokenString =
    String


type alias ApplicationCredential =
    { uuid : ApplicationCredentialUuid
    , secret : ApplicationCredentialSecret
    }


type alias ApplicationCredentialUuid =
    String


type alias ApplicationCredentialSecret =
    String


type alias NameAndUuid =
    { name : String
    , uuid : HelperTypes.Uuid
    }


type alias UserUuid =
    HelperTypes.Uuid


type alias ProjectUuid =
    HelperTypes.Uuid


type alias ServiceCatalog =
    List Service


type alias ProjectDescription =
    String


type alias Service =
    { name : String
    , type_ : String
    , endpoints : List Endpoint
    }


type alias Endpoint =
    { interface : EndpointInterface
    , url : HelperTypes.Url
    , regionId : RegionId
    }


type EndpointInterface
    = Public
    | Admin
    | Internal


type alias OpenstackLogin =
    { authUrl : KeystoneUrl
    , userDomain : String
    , username : String
    , password : String
    }


type CredentialsForAuthToken
    = TokenCreds KeystoneUrl UnscopedAuthToken ProjectUuid
    | AppCreds KeystoneUrl String ApplicationCredential


type alias Region =
    { id : RegionId
    , description : RegionDescription
    }


type alias RegionId =
    String


type alias RegionDescription =
    String



-- Glance


type alias Image =
    { name : String
    , status : ImageStatus
    , uuid : ImageUuid
    , size : Maybe Int
    , checksum : Maybe String
    , diskFormat : Maybe String
    , containerFormat : Maybe String
    , tags : List String
    , projectUuid : HelperTypes.Uuid
    , visibility : ImageVisibility
    , additionalProperties : Dict.Dict String String
    , createdAt : Time.Posix
    , osDistro : Maybe String
    , osVersion : Maybe String
    , protected : Bool
    , imageType : Maybe String
    , minDiskGB : Maybe Int
    }


type alias ImageUuid =
    HelperTypes.Uuid


type ImageStatus
    = ImageQueued
    | ImageSaving
    | ImageActive
    | ImageKilled
    | ImageDeleted
    | ImagePendingDelete
    | ImageDeactivated


type ImageVisibility
    = ImagePublic
    | ImageCommunity
    | ImageShared
    | ImagePrivate


imageVisibilityToString : ImageVisibility -> String
imageVisibilityToString imageVisibility =
    case imageVisibility of
        ImagePublic ->
            "Public"

        ImageCommunity ->
            "Community"

        ImageShared ->
            "Shared"

        ImagePrivate ->
            "Private"



-- Nova


type alias Keypair =
    { name : KeypairName
    , publicKey : PublicKey
    , fingerprint : KeypairFingerprint
    }


type alias KeypairName =
    String


type alias KeypairIdentifier =
    ( KeypairName, KeypairFingerprint )


type alias PublicKey =
    String


type alias KeypairFingerprint =
    String


type alias Flavor =
    { id : FlavorId
    , name : String
    , vcpu : Int
    , ram_mb : Int
    , disk_root : Int
    , disk_ephemeral : Int
    , extra_specs : List MetadataItem
    }


type alias FlavorId =
    String


type alias Server =
    { name : String
    , uuid : ServerUuid
    , details : ServerDetails
    , consoleUrl : RDPP.RemoteDataPlusPlus HttpErrorWithBody ConsoleUrl
    }


type alias ServerUuid =
    HelperTypes.Uuid


type alias ConsoleUrl =
    HelperTypes.Url


type ServerStatus
    = ServerActive
    | ServerBuild
    | ServerDeleted
    | ServerError
    | ServerHardReboot
    | ServerMigrating
    | ServerPassword
    | ServerPaused
    | ServerReboot
    | ServerRebuild
    | ServerRescue
    | ServerResize
    | ServerRevertResize
    | ServerShelved
    | ServerShelvedOffloaded
    | ServerShutoff
    | ServerSoftDeleted
    | ServerStopped
    | ServerSuspended
    | ServerUnknown
    | ServerVerifyResize


serverStatusToString : ServerStatus -> String
serverStatusToString serverStatus =
    case serverStatus of
        ServerActive ->
            "Active"

        ServerBuild ->
            "Build"

        ServerDeleted ->
            "Deleted"

        ServerError ->
            "Error"

        ServerHardReboot ->
            "HardReboot"

        ServerMigrating ->
            "Migrating"

        ServerPassword ->
            "Password"

        ServerPaused ->
            "Paused"

        ServerReboot ->
            "Reboot"

        ServerRebuild ->
            "Rebuild"

        ServerRescue ->
            "Rescue"

        ServerResize ->
            "Resize"

        ServerRevertResize ->
            "RevertResize"

        ServerShelved ->
            "Shelved"

        ServerShelvedOffloaded ->
            "ShelvedOffloaded"

        ServerShutoff ->
            "Shutoff"

        ServerSoftDeleted ->
            "SoftDeleted"

        ServerStopped ->
            "Stopped"

        ServerSuspended ->
            "Suspended"

        ServerUnknown ->
            "Unknown"

        ServerVerifyResize ->
            "VerifyResize"


type ServerPowerState
    = PowerNoState
    | PowerRunning
    | PowerPaused
    | PowerShutdown
    | PowerCrashed
    | PowerSuspended


serverPowerStateToString : ServerPowerState -> String
serverPowerStateToString serverPowerState =
    case serverPowerState of
        PowerNoState ->
            "PowerNoState"

        PowerRunning ->
            "PowerRunning"

        PowerPaused ->
            "PowerPaused"

        PowerShutdown ->
            "PowerShutdown"

        PowerCrashed ->
            "PowerCrashed"

        PowerSuspended ->
            "PowerSuspended"


type ServerLockStatus
    = ServerLocked
    | ServerUnlocked



{- Todo add to ServerDetail:
   - Metadata
   - Security Groups
   - Etc

   Also, make keypairName a key type, created a real date/time, etc
-}


type alias ServerDetails =
    { openstackStatus : ServerStatus
    , created : Time.Posix
    , powerState : ServerPowerState
    , imageUuid : ImageUuid
    , flavorId : FlavorId
    , keypairName : Maybe String
    , metadata : List MetadataItem
    , userUuid : UserUuid
    , volumesAttached : List VolumeUuid
    , tags : List ServerTag
    , lockStatus : ServerLockStatus
    , fault : Maybe ServerFault
    }


type alias ServerFault =
    { code : Int
    , created : Time.Posix
    , message : String
    }


type alias ComputeQuota =
    { cores : QuotaItem
    , instances : QuotaItem
    , ram : QuotaItem

    -- OpenStack doesn't tell us a quantity of keypairs in use, only the limit
    , keypairsLimit : Int
    }


type alias ServerTag =
    String


type alias ServerPassword =
    String


type alias CreateServerRequest =
    { name : String
    , count : Int
    , imageUuid : ImageUuid
    , flavorId : FlavorId
    , volBackedSizeGb : Maybe VolumeSize
    , networkUuid : NetworkUuid
    , keypairName : Maybe String
    , userData : String
    , metadata : List ( String, Json.Encode.Value )
    }


type alias ServerEvent =
    { action : String -- This sucks, should use an enumerated type for Server Action
    , errorMessage : Maybe String
    , requestId : String
    , startTime : Time.Posix
    , userId : String
    }



-- Cinder


type alias Volume =
    { name : Maybe VolumeName
    , uuid : VolumeUuid
    , status : VolumeStatus
    , size : VolumeSize
    , description : Maybe VolumeDescription
    , attachments : List VolumeAttachment
    , imageMetadata : Maybe NameAndUuid
    , createdAt : Time.Posix
    , userUuid : UserUuid
    }


type alias CreateVolumeRequest =
    { name : VolumeName
    , size : VolumeSize
    }


type VolumeStatus
    = Creating
    | Available
    | Reserved
    | Attaching
    | Detaching
    | InUse
    | Maintenance
    | Deleting
    | AwaitingTransfer
    | Error
    | ErrorDeleting
    | BackingUp
    | RestoringBackup
    | ErrorBackingUp
    | ErrorRestoring
    | ErrorExtending
    | Downloading
    | Uploading
    | Retyping
    | Extending


volumeStatusToString : VolumeStatus -> String
volumeStatusToString volumeStatus =
    case volumeStatus of
        Creating ->
            "Creating"

        Available ->
            "Available"

        Reserved ->
            "Reserved"

        Attaching ->
            "Attaching"

        Detaching ->
            "Detaching"

        InUse ->
            "InUse"

        Maintenance ->
            "Maintenance"

        Deleting ->
            "Deleting"

        AwaitingTransfer ->
            "AwaitingTransfer"

        Error ->
            "Error"

        ErrorDeleting ->
            "ErrorDeleting"

        BackingUp ->
            "BackingUp"

        RestoringBackup ->
            "RestoringBackup"

        ErrorBackingUp ->
            "ErrorBackingUp"

        ErrorRestoring ->
            "ErrorRestoring"

        ErrorExtending ->
            "ErrorExtending"

        Downloading ->
            "Downloading"

        Uploading ->
            "Uploading"

        Retyping ->
            "Retyping"

        Extending ->
            "Extending"


type alias VolumeAttachment =
    { serverUuid : ServerUuid
    , attachmentUuid : AttachmentUuid
    , device : VolumeAttachmentDevice
    }


type alias VolumeUuid =
    HelperTypes.Uuid


type alias VolumeDescription =
    String


type alias VolumeName =
    String


type alias VolumeSize =
    Int


type alias AttachmentUuid =
    HelperTypes.Uuid


type alias VolumeAttachmentDevice =
    String


type alias VolumeQuota =
    { volumes : QuotaItem
    , gigabytes : QuotaItem
    }



-- Neutron


type alias FloatingIp =
    { uuid : IpAddressUuid
    , address : IpAddressValue
    , status : IpAddressStatus
    , portUuid : Maybe PortUuid
    , dnsName : Maybe String
    , dnsDomain : Maybe String
    }


type alias IpAddressValue =
    String


type alias IpAddressUuid =
    HelperTypes.Uuid


type IpAddressStatus
    = IpAddressActive
    | IpAddressDown
    | IpAddressError


type alias Network =
    { uuid : NetworkUuid
    , name : String
    , adminStateUp : Bool
    , status : String
    , isExternal : Bool
    }


type alias NetworkUuid =
    HelperTypes.Uuid


type alias Port =
    { uuid : PortUuid
    , deviceUuid : ServerUuid
    , adminStateUp : Bool
    , status : String
    , fixedIps : List IpAddressValue
    }


type alias PortUuid =
    HelperTypes.Uuid


type alias SecurityGroup =
    { uuid : SecurityGroupUuid
    , name : String
    , description : Maybe String
    , rules : List SecurityGroupRule
    }


type alias SecurityGroupUuid =
    HelperTypes.Uuid


type alias NetworkQuota =
    { floatingIps : QuotaItem
    }



-- Manila


type alias Share =
    { name : Maybe ShareName
    , uuid : ShareUuid
    , status : ShareStatus
    , size : ShareSize
    , description : Maybe ShareDescription
    , metadata : Dict.Dict String String
    , createdAt : Time.Posix
    , userUuid : UserUuid
    , visibility : ShareVisibility
    , shareProtocol : ShareProtocol
    , shareTypeName : ShareTypeName
    }


type alias AccessRule =
    { uuid : AccessRuleUuid
    , accessLevel : AccessRuleAccessLevel
    , accessType : AccessRuleAccessType
    , accessTo : AccessRuleAccessTo
    , accessKey : Maybe AccessRuleAccessKey
    , state : AccessRuleState
    , createdAt : Time.Posix
    }


type alias ShareQuota =
    { gigabytes : QuotaItem
    , snapshots : QuotaItem
    , shares : QuotaItem
    , snapshotGigabytes : QuotaItem
    , shareNetworks : Maybe QuotaItem
    , shareReplicas : Maybe QuotaItem
    , shareReplicaGigabytes : Maybe QuotaItem
    , shareGroups : Maybe QuotaItem
    , shareGroupSnapshots : Maybe QuotaItem
    , perShareGigabytes : Maybe QuotaItem
    }


type alias ExportLocation =
    { uuid : ExportLocationUuid
    , path : String
    , preferred : Bool
    }


type ShareStatus
    = ShareCreating
    | ShareCreatingFromSnapshot
    | ShareDeleting
    | ShareDeleted
    | ShareError
    | ShareErrorDeleting
    | ShareAvailable
    | ShareInactive
    | ShareManageStarting
    | ShareManageError
    | ShareUnmanageStarting
    | ShareUnmanageError
    | ShareUnmanaged
    | ShareExtending
    | ShareExtendingError
    | ShareShrinking
    | ShareShrinkingError
    | ShareShrinkingPossibleDataLossError
    | ShareMigrating
    | ShareMigratingTo
    | ShareReplicationChange
    | ShareReverting
    | ShareRevertingError
    | ShareAwaitingTransfer


type alias ShareName =
    String


type alias ShareUuid =
    String


type alias ShareSize =
    Int


type alias ShareDescription =
    String


type ShareProtocol
    = CephFS
    | UnsupportedShareProtocol String


type alias ShareTypeName =
    String


type ShareVisibility
    = SharePrivate
    | SharePublic


type alias AccessRuleUuid =
    String


type alias AccessRuleAccessTo =
    String


type alias AccessRuleAccessKey =
    String


type AccessRuleAccessLevel
    = RO
    | RW
    | UnsupportedAccessLevel String


type AccessRuleAccessType
    = CephX
    | UnsupportedAccessType String


type AccessRuleState
    = QueuedToApply
    | Applying
    | Active
    | AccessRuleError
    | QueuedToDeny
    | Denying


type alias ExportLocationUuid =
    String


stringToShareStatus : String -> ShareStatus
stringToShareStatus str =
    case str of
        "creating" ->
            ShareCreating

        "creating_from_snapshot" ->
            ShareCreatingFromSnapshot

        "deleting" ->
            ShareDeleting

        "deleted" ->
            ShareDeleted

        "error" ->
            ShareError

        "error_deleting" ->
            ShareErrorDeleting

        "available" ->
            ShareAvailable

        "inactive" ->
            ShareInactive

        "manage_starting" ->
            ShareManageStarting

        "manage_error" ->
            ShareManageError

        "unmanage_starting" ->
            ShareUnmanageStarting

        "unmanaged" ->
            ShareUnmanaged

        "unmanage_error" ->
            ShareUnmanageError

        "extending" ->
            ShareExtending

        "extending_error" ->
            ShareExtendingError

        "shrinking" ->
            ShareShrinking

        "shrinking_error" ->
            ShareShrinkingError

        "shrinking_possible_data_loss_error" ->
            ShareShrinkingPossibleDataLossError

        "migrating" ->
            ShareMigrating

        "migrating_to" ->
            ShareMigratingTo

        "replication_change" ->
            ShareReplicationChange

        "share_reverting" ->
            ShareReverting

        "share_reverting_error" ->
            ShareRevertingError

        "awaiting_transfer" ->
            ShareAwaitingTransfer

        _ ->
            ShareError


shareStatusToString : ShareStatus -> String
shareStatusToString shareStatus =
    case shareStatus of
        ShareCreating ->
            "Creating"

        ShareCreatingFromSnapshot ->
            "Creating from snapshot"

        ShareDeleted ->
            "Deleted"

        ShareError ->
            "Error"

        ShareDeleting ->
            "Deleting"

        ShareErrorDeleting ->
            "Error deleting"

        ShareAvailable ->
            "Available"

        ShareInactive ->
            "Inactive"

        ShareManageStarting ->
            "Manage starting"

        ShareManageError ->
            "Manage error"

        ShareUnmanageStarting ->
            "Unmanage starting"

        ShareUnmanageError ->
            "Unmanage error"

        ShareUnmanaged ->
            "Unmanaged"

        ShareAwaitingTransfer ->
            "AwaitingTransfer"

        ShareExtending ->
            "Extending"

        ShareExtendingError ->
            "Extending error"

        ShareShrinking ->
            "Shrinking"

        ShareShrinkingError ->
            "Shrinking error"

        ShareShrinkingPossibleDataLossError ->
            "Possibile data loss error"

        ShareMigrating ->
            "Migrating"

        ShareMigratingTo ->
            "Migrating to"

        ShareReplicationChange ->
            "Replication change"

        ShareReverting ->
            "Reverting"

        ShareRevertingError ->
            "Reverting error"


boolToShareVisibility : Bool -> ShareVisibility
boolToShareVisibility isPublic =
    if isPublic then
        SharePublic

    else
        SharePrivate


shareVisibilityToString : ShareVisibility -> String
shareVisibilityToString visibility =
    case visibility of
        SharePrivate ->
            "Private"

        SharePublic ->
            "Public"


stringToShareProtocol : String -> ShareProtocol
stringToShareProtocol str =
    case String.toUpper str of
        "CEPHFS" ->
            CephFS

        _ ->
            UnsupportedShareProtocol str


shareProtocolToString : ShareProtocol -> String
shareProtocolToString shareProto =
    case shareProto of
        CephFS ->
            "CephFS"

        UnsupportedShareProtocol str ->
            str


defaultShareTypeNameForProtocol : ShareProtocol -> ShareTypeName
defaultShareTypeNameForProtocol shareProto =
    case shareProto of
        CephFS ->
            "cephfsnativetype"

        UnsupportedShareProtocol str ->
            str


type alias CreateShareRequest =
    { name : ShareName
    , description : ShareDescription
    , size : ShareSize
    , protocol : ShareProtocol
    , shareType : ShareTypeName
    }


type alias CreateAccessRuleRequest =
    { shareUuid : ShareUuid
    , accessLevel : AccessRuleAccessLevel
    , accessType : AccessRuleAccessType
    , accessTo : AccessRuleAccessTo
    }


stringToAccessRuleAccessLevel : String -> AccessRuleAccessLevel
stringToAccessRuleAccessLevel str =
    case String.toLower str of
        "ro" ->
            RO

        "rw" ->
            RW

        _ ->
            UnsupportedAccessLevel str


accessRuleAccessLevelToHumanString : AccessRuleAccessLevel -> String
accessRuleAccessLevelToHumanString accessLevel =
    case accessLevel of
        RO ->
            "read-only"

        RW ->
            "read-write"

        UnsupportedAccessLevel str ->
            str


accessRuleAccessLevelToApiString : AccessRuleAccessLevel -> String
accessRuleAccessLevelToApiString accessLevel =
    case accessLevel of
        RO ->
            "ro"

        RW ->
            "rw"

        UnsupportedAccessLevel str ->
            str


stringToAccessRuleAccessType : String -> AccessRuleAccessType
stringToAccessRuleAccessType str =
    case String.toUpper str of
        "CEPHX" ->
            CephX

        _ ->
            UnsupportedAccessType str


accessRuleAccessTypeToString : AccessRuleAccessType -> String
accessRuleAccessTypeToString accessType =
    case accessType of
        CephX ->
            "CephX"

        UnsupportedAccessType str ->
            str


stringToAccessRuleState : String -> AccessRuleState
stringToAccessRuleState str =
    case String.toLower str of
        "queued_to_apply" ->
            QueuedToApply

        "applying" ->
            Applying

        "active" ->
            Active

        "queued_to_deny" ->
            QueuedToDeny

        "denying" ->
            Denying

        "error" ->
            AccessRuleError

        _ ->
            AccessRuleError


accessRuleStateToString : AccessRuleState -> String
accessRuleStateToString state =
    case state of
        QueuedToApply ->
            "Queued to apply"

        Applying ->
            "Applying"

        Active ->
            "Active"

        QueuedToDeny ->
            "Queued to deny"

        Denying ->
            "Denying"

        AccessRuleError ->
            "Error"<|MERGE_RESOLUTION|>--- conflicted
+++ resolved
@@ -3,13 +3,8 @@
     , AccessRuleAccessKey
     , AccessRuleAccessLevel(..)
     , AccessRuleAccessTo
-<<<<<<< HEAD
     , AccessRuleAccessType(..)
-    , AccessRuleState
-=======
-    , AccessRuleAccessType
     , AccessRuleState(..)
->>>>>>> 0dd0e90f
     , AccessRuleUuid
     , ApplicationCredential
     , ApplicationCredentialSecret
