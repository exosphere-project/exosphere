module Page.ImageList exposing (Model, Msg(..), init, update, view)

import Dict
import Element
import Element.Font as Font
import Element.Input
import FeatherIcons
import FormatNumber.Locales exposing (Decimals(..))
import Helpers.Formatting exposing (Unit(..), humanNumber)
import Helpers.GetterSetters as GetterSetters
import Helpers.RemoteDataPlusPlus as RDPP
import Helpers.ResourceList exposing (listItemColumnAttribs)
import Helpers.String
import Html.Attributes as HtmlA
import OpenStack.Types as OSTypes exposing (Image)
import Rest.Glance
import Route
import Set
import Style.Helpers as SH exposing (spacer)
import Style.Types as ST
import Style.Widgets.Button as Button
import Style.Widgets.DataList as DataList
import Style.Widgets.DeleteButton exposing (deleteIconButton, deletePopconfirm)
import Style.Widgets.Tag as Tag
import Style.Widgets.Text as Text
import Types.Project exposing (Project)
import Types.SharedMsg as SharedMsg
import View.Helpers as VH
import View.Types exposing (Context)
import Widget


type alias Model =
    { deletionsAttempted : Set.Set OSTypes.ImageUuid
    , showDeleteButtons : Bool
    , showHeading : Bool
    , dataListModel : DataList.Model
    }


type Msg
    = GotDeleteConfirm OSTypes.ImageUuid
    | GotChangeVisibility OSTypes.ImageUuid OSTypes.ImageVisibility
    | DataListMsg DataList.Msg
    | SharedMsg SharedMsg.SharedMsg
    | NoOp


init : Bool -> Bool -> Model
init showDeleteButtons showHeading =
    { deletionsAttempted = Set.empty
    , showDeleteButtons = showDeleteButtons
    , showHeading = showHeading
    , dataListModel = DataList.init <| DataList.getDefaultFilterOptions filters
    }


update : Msg -> Project -> Model -> ( Model, Cmd Msg, SharedMsg.SharedMsg )
update msg project model =
    case msg of
        GotDeleteConfirm imageId ->
            ( { model
                | deletionsAttempted = Set.insert imageId model.deletionsAttempted
              }
            , Cmd.none
            , SharedMsg.ProjectMsg (GetterSetters.projectIdentifier project) <|
                SharedMsg.RequestDeleteImage imageId
            )

        GotChangeVisibility imageId imageVisibility ->
            ( model
            , Cmd.none
            , SharedMsg.ProjectMsg (GetterSetters.projectIdentifier project) <|
                SharedMsg.RequestChangeImageVisibility imageId imageVisibility
            )

        DataListMsg dataListMsg ->
            ( { model
                | dataListModel =
                    DataList.update dataListMsg model.dataListModel
              }
            , Cmd.none
            , SharedMsg.NoOp
            )

        SharedMsg sharedMsg ->
            ( model, Cmd.none, sharedMsg )

<<<<<<< HEAD
        ProjectMsg projectMsg ->
            let
                _ =
                    Debug.log "!! ProjectMsg (0)" projectMsg
            in
            case projectMsg of
                SharedMsg.RequestChangeImageVisibility imageUuid imageVisibility ->
                    ( model, Rest.Glance.requestChangeVisibility project imageUuid imageVisibility |> Cmd.map SharedMsg, SharedMsg.NoOp )

                _ ->
                    ( model, Cmd.none, SharedMsg.NoOp )

=======
>>>>>>> e3b12101
        NoOp ->
            ( model, Cmd.none, SharedMsg.NoOp )


view : View.Types.Context -> Project -> Model -> Element.Element Msg
view context project model =
    let
        imagesInCustomOrder =
            let
                images =
                    project.images |> RDPP.withDefault []

                featuredImageNamePrefix =
                    VH.featuredImageNamePrefixLookup context project

                ( featuredImages, nonFeaturedImages_ ) =
                    List.partition (isImageFeaturedByDeployer featuredImageNamePrefix) images

                ( ownImages, otherImages ) =
                    List.partition (\i -> projectOwnsImage project i) nonFeaturedImages_
            in
            List.concat [ featuredImages, ownImages, otherImages ]

        loadedView : List OSTypes.Image -> Element.Element Msg
        loadedView _ =
            Element.column VH.contentContainer
                [ if model.showHeading then
                    Text.heading context.palette
                        []
                        (FeatherIcons.package |> FeatherIcons.toHtml [] |> Element.html |> Element.el [])
                        (context.localization.staticRepresentationOfBlockDeviceContents
                            |> Helpers.String.pluralize
                            |> Helpers.String.toTitleCase
                        )

                  else
                    Element.none
                , DataList.view
                    model.dataListModel
                    DataListMsg
                    context
                    []
                    (imageView model context project)
                    (imageRecords context project imagesInCustomOrder)
                    []
                    (Just
                        { filters = filters
                        , dropdownMsgMapper =
                            \dropdownId ->
                                SharedMsg <| SharedMsg.TogglePopover dropdownId
                        }
                    )
                    (Just searchByNameFilter)
                ]
    in
    VH.renderRDPP context project.images (Helpers.String.pluralize context.localization.staticRepresentationOfBlockDeviceContents) loadedView


projectOwnsImage : Project -> OSTypes.Image -> Bool
projectOwnsImage project image =
    image.projectUuid == project.auth.project.uuid


isImageFeaturedByDeployer : Maybe String -> OSTypes.Image -> Bool
isImageFeaturedByDeployer maybeFeaturedImageNamePrefix image =
    case maybeFeaturedImageNamePrefix of
        Nothing ->
            False

        Just featuredImageNamePrefix ->
            String.startsWith featuredImageNamePrefix image.name
                && image.visibility
                == OSTypes.ImagePublic


type alias ImageRecord =
    DataList.DataRecord
        { image : Image
        , visibility : String
        , featured : Bool
        , owned : Bool
        }


imageRecords : Context -> Project -> List Image -> List ImageRecord
imageRecords context project images =
    let
        featuredImageNamePrefix =
            VH.featuredImageNamePrefixLookup context project
    in
    List.map
        (\image ->
            { id = image.uuid
            , selectable = False
            , image = image
            , visibility = OSTypes.imageVisibilityToString image.visibility
            , featured = isImageFeaturedByDeployer featuredImageNamePrefix image
            , owned = projectOwnsImage project image
            }
        )
        images


imageView : Model -> Context -> Project -> ImageRecord -> Element.Element Msg
imageView model context project imageRecord =
    let
        deleteImageBtn =
            let
                deleteBtn togglePopconfirmMsg _ =
                    let
                        ( deleteBtnText, deleteBtnOnPress ) =
                            if imageRecord.image.protected then
                                ( "Can't delete protected "
                                    ++ context.localization.staticRepresentationOfBlockDeviceContents
                                , Nothing
                                )

                            else
                                ( "Delete "
                                    ++ context.localization.staticRepresentationOfBlockDeviceContents
                                , Just togglePopconfirmMsg
                                )
                    in
                    deleteIconButton
                        context.palette
                        False
                        deleteBtnText
                        deleteBtnOnPress

                deletePopconfirmId =
                    Helpers.String.hyphenate
                        [ "ImageListDeletePopconfirm"
                        , project.auth.project.uuid
                        , imageRecord.id
                        ]

                deleteBtnWithPopconfirm =
                    deletePopconfirm context
                        (\deletePopconfirmId_ -> SharedMsg <| SharedMsg.TogglePopover deletePopconfirmId_)
                        deletePopconfirmId
                        { confirmationText =
                            "Are you sure you want to delete this "
                                ++ context.localization.staticRepresentationOfBlockDeviceContents
                                ++ "?"
                        , onConfirm = Just <| GotDeleteConfirm imageRecord.id
                        , onCancel = Just NoOp
                        }
                        ST.PositionBottomRight
                        deleteBtn

                deletionAttempted =
                    Set.member imageRecord.id model.deletionsAttempted

                deletionPending =
                    imageRecord.image.status == OSTypes.ImagePendingDelete
            in
            if model.showDeleteButtons && projectOwnsImage project imageRecord.image then
                if deletionAttempted || deletionPending then
                    -- FIXME: Constraint progressIndicator svg's height to 36 px also
                    Element.el [ Element.height <| Element.px 36 ]
                        (Widget.circularProgressIndicator (SH.materialStyle context.palette).progressIndicator Nothing)

                else
                    deleteBtnWithPopconfirm

            else
                Element.none

        createServerBtn =
            let
                textBtn onPress =
                    Button.default
                        context.palette
                        { text =
                            "Create "
                                ++ Helpers.String.toTitleCase
                                    context.localization.virtualComputer
                        , onPress = onPress
                        }

                serverCreationRoute =
                    Route.ProjectRoute (GetterSetters.projectIdentifier project) <|
                        Route.ServerCreate
                            imageRecord.image.uuid
                            imageRecord.image.name
                            Nothing
                            (GetterSetters.getUserAppProxyFromContext project context
                                |> Maybe.map (\_ -> True)
                            )
            in
            case imageRecord.image.status of
                OSTypes.ImageActive ->
                    Element.link []
                        { url = Route.toUrl context.urlPathPrefix serverCreationRoute
                        , label = textBtn (Just NoOp)
                        }

                _ ->
                    Element.el [ Element.htmlAttribute <| HtmlA.title "Image is not active!" ] (textBtn Nothing)

        imageActions =
            Element.row [ Element.alignRight, Element.spacing spacer.px12 ]
                [ deleteImageBtn
                , createServerBtn
                , if imageRecord.image.visibility == OSTypes.ImagePrivate then
                    setVisibilityBtn imageRecord.image.uuid OSTypes.ImageCommunity

                  else if imageRecord.image.visibility == OSTypes.ImageCommunity then
                    setVisibilityBtn imageRecord.image.uuid OSTypes.ImagePrivate

                  else
                    Element.none
                ]

        size =
            case imageRecord.image.size of
                Just s ->
                    let
                        { locale } =
                            context

                        ( count, units ) =
                            humanNumber { locale | decimals = Exact 2 } Bytes s
                    in
                    count ++ " " ++ units

                Nothing ->
                    "unknown size"

        featuredIcon =
            if imageRecord.featured then
                FeatherIcons.award
                    |> FeatherIcons.withSize 20
                    |> FeatherIcons.toHtml []
                    |> Element.html
                    |> Element.el
                        [ Element.htmlAttribute <| HtmlA.title "Featured"
                        ]

            else
                Element.none

        ownerText =
            if imageRecord.owned then
                Just <|
                    Element.row []
                        [ Element.el [ Font.color (SH.toElementColor context.palette.neutral.text.default) ]
                            (Element.text "belongs")
                        , Element.text <|
                            " to this "
                                ++ context.localization.unitOfTenancy
                        ]

            else
                Nothing

        imageTags =
            if List.isEmpty imageRecord.image.tags then
                Nothing

            else
                Just <|
                    Element.row
                        [ Element.spacing spacer.px8
                        , Element.paddingEach { left = spacer.px8, top = 0, right = 0, bottom = 0 }
                        ]
                        (List.map (Tag.tag context.palette) imageRecord.image.tags)

        imageAttributesView =
            let
                attributesAlwaysShown =
                    [ Element.text size
                    , Element.row []
                        [ Element.el [ Font.color (SH.toElementColor context.palette.neutral.text.default) ]
                            (Element.text <| String.toLower <| OSTypes.imageVisibilityToString imageRecord.image.visibility)
                        , Element.text <| " " ++ context.localization.staticRepresentationOfBlockDeviceContents
                        ]
                    ]

                attributesMaybeShown =
                    [ ownerText
                    , imageTags
                    ]

                attributesShown =
                    attributesAlwaysShown ++ List.filterMap identity attributesMaybeShown

                separator =
                    Element.text "·"
            in
            Element.row [ Element.width Element.fill, Element.spacing spacer.px8 ] <|
                List.intersperse separator attributesShown
    in
    Element.column
        (listItemColumnAttribs context.palette)
        [ Element.row [ Element.width Element.fill, Element.spacing spacer.px12 ]
            [ Element.el
                [ Font.size 18
                , Font.color (SH.toElementColor context.palette.neutral.text.default)
                ]
                (Element.text (VH.resourceName (Just imageRecord.image.name) imageRecord.image.uuid))
            , featuredIcon
            , imageActions
            ]
        , imageAttributesView
        ]


setVisibilityBtn : OSTypes.ImageUuid -> OSTypes.ImageVisibility -> Element.Element Msg
setVisibilityBtn imageUuid visibility =
<<<<<<< HEAD
=======
    let
        onPress =
            GotChangeVisibility imageUuid visibility
    in
>>>>>>> e3b12101
    Element.Input.button []
        { onPress = Just (SharedMsg.RequestChangeImageVisibility imageUuid visibility)
        , label = Element.el [] (Element.text <| "set visibility: " ++ OSTypes.imageVisibilityToString visibility)
        }


filters :
    List
        (DataList.Filter
            { record
                | image : Image
                , visibility : String
                , owned : Bool
            }
        )
filters =
    [ { id = "visibility"
      , label = "Visibility"
      , chipPrefix = "Visibilty is "
      , filterOptions =
            \images ->
                List.map .visibility images
                    |> Set.fromList
                    |> Set.toList
                    |> List.map (\visibility -> ( visibility, visibility ))
                    |> Dict.fromList
      , filterTypeAndDefaultValue =
            DataList.MultiselectOption Set.empty
      , onFilter =
            \optionValue imageRecord ->
                imageRecord.visibility == optionValue
      }
    , { id = "isOwned"
      , label = "Belongs to"
      , chipPrefix = "Belongs to "
      , filterOptions =
            \_ ->
                [ ( "yes", "this project" ), ( "no", "other projects" ) ]
                    |> Dict.fromList
      , filterTypeAndDefaultValue =
            DataList.UniselectOption DataList.UniselectNoChoice
      , onFilter =
            \optionValue imageRecord ->
                let
                    imageIsOwned =
                        if imageRecord.owned then
                            "yes"

                        else
                            "no"
                in
                imageIsOwned == optionValue
      }
    , { id = "tags"
      , label = "Image tags"
      , chipPrefix = "Image tag is "
      , filterOptions =
            \images ->
                List.map (\i -> i.image.tags) images
                    |> List.concat
                    |> Set.fromList
                    |> Set.toList
                    |> List.map (\tag -> ( tag, tag ))
                    |> Dict.fromList
      , filterTypeAndDefaultValue =
            DataList.MultiselectOption Set.empty
      , onFilter =
            \optionValue imageRecord ->
                List.member optionValue imageRecord.image.tags
      }
    ]


searchByNameFilter : DataList.SearchFilter { record | image : OSTypes.Image }
searchByNameFilter =
    { label = "Search by name:"
    , placeholder = Just "try \"Ubuntu\""
    , textToSearch = \imageRecord -> imageRecord.image.name
    }



--  JC ADDED ---
-- TODO:
-- imageActionsDropdown : View.Types.Context -> Project -> Model -> Server -> Element.Element Msg
--imageActionsDropdown context project model server =
--    let
--        dropdownId =
--            [ "serverActionsDropdown", project.auth.project.uuid, server.osProps.uuid ]
--                |> List.intersperse "-"
--                |> String.concat
--
--        dropdownContent closeDropdown =
--            Element.column [ Element.spacing spacer.px8 ] <|
--                List.map
--                    (renderServerActionButton context project model server closeDropdown)
--                    (ServerActions.getAllowed
--                        (Just context.localization.virtualComputer)
--                        (Just context.localization.staticRepresentationOfBlockDeviceContents)
--                        (Just context.localization.virtualComputerHardwareConfig)
--                        server.osProps.details.openstackStatus
--                        server.osProps.details.lockStatus
--                    )
--
--        dropdownTarget toggleDropdownMsg dropdownIsShown =
--            Widget.iconButton
--                (SH.materialStyle context.palette).button
--                { text = "Actions"
--                , icon =
--                    Element.row
--                        [ Element.spacing spacer.px4 ]
--                        [ Element.text "Actions"
--                        , Element.el []
--                            ((if dropdownIsShown then
--                                FeatherIcons.chevronUp
--
--                              else
--                                FeatherIcons.chevronDown
--                             )
--                                |> FeatherIcons.withSize 18
--                                |> FeatherIcons.toHtml []
--                                |> Element.html
--                            )
--                        ]
--                , onPress = Just toggleDropdownMsg
--                }
--    in
--    case server.exoProps.targetOpenstackStatus of
--        Nothing ->
--            popover context
--                popoverMsgMapper
--                { id = dropdownId
--                , content = dropdownContent
--                , contentStyleAttrs = [ Element.padding spacer.px24 ]
--                , position = ST.PositionBottomRight
--                , distanceToTarget = Nothing
--                , target = dropdownTarget
--                , targetStyleAttrs = []
--                }
--
--        Just _ ->
--            Element.none<|MERGE_RESOLUTION|>--- conflicted
+++ resolved
@@ -86,21 +86,20 @@
         SharedMsg sharedMsg ->
             ( model, Cmd.none, sharedMsg )
 
-<<<<<<< HEAD
-        ProjectMsg projectMsg ->
-            let
-                _ =
-                    Debug.log "!! ProjectMsg (0)" projectMsg
-            in
-            case projectMsg of
-                SharedMsg.RequestChangeImageVisibility imageUuid imageVisibility ->
-                    ( model, Rest.Glance.requestChangeVisibility project imageUuid imageVisibility |> Cmd.map SharedMsg, SharedMsg.NoOp )
-
-                _ ->
-                    ( model, Cmd.none, SharedMsg.NoOp )
-
-=======
->>>>>>> e3b12101
+        --<<<<<<< HEAD
+        --ProjectMsg projectMsg ->
+        --    let
+        --        _ =
+        --            Debug.log "!! ProjectMsg (0)" projectMsg
+        --    in
+        --    case projectMsg of
+        --        SharedMsg.RequestChangeImageVisibility imageUuid imageVisibility ->
+        --            ( model, Rest.Glance.requestChangeVisibility project imageUuid imageVisibility |> Cmd.map SharedMsg, SharedMsg.NoOp )
+        --
+        --        _ ->
+        --            ( model, Cmd.none, SharedMsg.NoOp )
+        --=======
+        -->>>>>>> e3b12101fd6c593eb211f9d7caf41c2fae85e899
         NoOp ->
             ( model, Cmd.none, SharedMsg.NoOp )
 
@@ -411,15 +410,12 @@
 
 setVisibilityBtn : OSTypes.ImageUuid -> OSTypes.ImageVisibility -> Element.Element Msg
 setVisibilityBtn imageUuid visibility =
-<<<<<<< HEAD
-=======
     let
         onPress =
             GotChangeVisibility imageUuid visibility
     in
->>>>>>> e3b12101
     Element.Input.button []
-        { onPress = Just (SharedMsg.RequestChangeImageVisibility imageUuid visibility)
+        { onPress = Just onPress
         , label = Element.el [] (Element.text <| "set visibility: " ++ OSTypes.imageVisibilityToString visibility)
         }
 
