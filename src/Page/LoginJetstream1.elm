--- conflicted
+++ resolved
@@ -101,7 +101,6 @@
                         (VH.loginPickerButton context
                             |> Element.map SharedMsg
                         )
-<<<<<<< HEAD
                     , let
                         onPress =
                             if String.isEmpty model.taccUsername || String.isEmpty model.taccPassword then
@@ -113,11 +112,6 @@
                       Element.el [ Element.alignRight ]
                         (Widget.textButton
                             (SH.materialStyle context.palette).primaryButton
-=======
-                    , Element.el [ Element.alignRight ]
-                        (Button.primary
-                            context.palette
->>>>>>> 5b992b5e
                             { text = "Log In"
                             , onPress = onPress
                             }
