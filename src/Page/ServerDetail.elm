module Page.ServerDetail exposing (Model, Msg(..), init, update, view)

import DateFormat.Relative
import Dict
import Element
import Element.Border as Border
import Element.Font as Font
import Element.Input as Input
import FeatherIcons
import Helpers.GetterSetters as GetterSetters
import Helpers.Helpers as Helpers
import Helpers.Interaction as IHelpers
import Helpers.RemoteDataPlusPlus as RDPP
import Helpers.String
import Helpers.Time
import OpenStack.ServerActions as ServerActions
import OpenStack.ServerNameValidator exposing (serverNameValidator)
import OpenStack.ServerVolumes exposing (serverCanHaveVolumeAttached)
import OpenStack.Types as OSTypes
import Page.ServerResourceUsageAlerts
import Page.ServerResourceUsageCharts
import RemoteData
import Route
import Style.Helpers as SH
import Style.Types as ST
import Style.Widgets.Alert as Alert
import Style.Widgets.Card
import Style.Widgets.CopyableText exposing (copyableText)
import Style.Widgets.Icon as Icon
import Style.Widgets.IconButton
import Style.Widgets.Link as Link
import Style.Widgets.Popover.Popover exposing (popover, popoverStyleDefaults)
import Style.Widgets.Popover.Types exposing (PopoverId)
import Style.Widgets.Text as Text
import Style.Widgets.ToggleTip
import Time
import Types.HelperTypes exposing (FloatingIpOption(..), ServerResourceQtys, UserAppProxyHostname)
import Types.Interaction as ITypes
import Types.Project exposing (Project)
import Types.Server exposing (ExoSetupStatus(..), Server, ServerOrigin(..))
import Types.ServerResourceUsage
import Types.SharedMsg as SharedMsg
import View.Helpers as VH
import View.Types
import Widget
import Widget.Style.Material


type alias Model =
    { serverUuid : OSTypes.ServerUuid
    , verboseStatus : VerboseStatus
    , passphraseVisibility : PassphraseVisibility
    , ipInfoLevel : IpInfoLevel
    , serverActionNamePendingConfirmation : Maybe String
    , serverNamePendingConfirmation : Maybe String
    , retainFloatingIpsWhenDeleting : Bool
    }


type IpInfoLevel
    = IpDetails
    | IpSummary


type alias VerboseStatus =
    Bool


type PassphraseVisibility
    = PassphraseShown
    | PassphraseHidden


type Msg
    = GotShowVerboseStatus Bool
    | GotPassphraseVisibility PassphraseVisibility
    | GotIpInfoLevel IpInfoLevel
    | GotServerActionNamePendingConfirmation (Maybe String)
    | GotServerNamePendingConfirmation (Maybe String)
    | GotRetainFloatingIpsWhenDeleting Bool
    | GotSetServerName String
    | SharedMsg SharedMsg.SharedMsg
    | NoOp


init : OSTypes.ServerUuid -> Model
init serverUuid =
    { serverUuid = serverUuid
    , verboseStatus = False
    , passphraseVisibility = PassphraseHidden
    , ipInfoLevel = IpSummary
    , serverActionNamePendingConfirmation = Nothing
    , serverNamePendingConfirmation = Nothing
    , retainFloatingIpsWhenDeleting = False
    }


update : Msg -> Project -> Model -> ( Model, Cmd Msg, SharedMsg.SharedMsg )
update msg project model =
    case msg of
        GotShowVerboseStatus shown ->
            ( { model | verboseStatus = shown }, Cmd.none, SharedMsg.NoOp )

        GotPassphraseVisibility visibility ->
            ( { model | passphraseVisibility = visibility }, Cmd.none, SharedMsg.NoOp )

        GotIpInfoLevel level ->
            ( { model | ipInfoLevel = level }, Cmd.none, SharedMsg.NoOp )

        GotServerActionNamePendingConfirmation maybeAction ->
            ( { model | serverActionNamePendingConfirmation = maybeAction }, Cmd.none, SharedMsg.NoOp )

        GotServerNamePendingConfirmation maybeName ->
            ( { model | serverNamePendingConfirmation = maybeName }, Cmd.none, SharedMsg.NoOp )

        GotRetainFloatingIpsWhenDeleting retain ->
            ( { model | retainFloatingIpsWhenDeleting = retain }, Cmd.none, SharedMsg.NoOp )

        GotSetServerName validName ->
            ( model
            , Cmd.none
            , SharedMsg.ProjectMsg (GetterSetters.projectIdentifier project) <|
                SharedMsg.ServerMsg model.serverUuid <|
                    SharedMsg.RequestSetServerName validName
            )

        SharedMsg msg_ ->
            -- TODO convert other pages to use this style
            ( model, Cmd.none, msg_ )

        NoOp ->
            ( model, Cmd.none, SharedMsg.NoOp )


popoverMsgMapper : PopoverId -> Msg
popoverMsgMapper popoverId =
    SharedMsg <| SharedMsg.TogglePopover popoverId


view : View.Types.Context -> Project -> ( Time.Posix, Time.Zone ) -> Model -> Element.Element Msg
view context project currentTimeAndZone model =
    {- Attempt to look up a given server UUID; if a Server type is found, call rendering function serverDetail_ -}
    case GetterSetters.serverLookup project model.serverUuid of
        Just server ->
            serverDetail_ context project currentTimeAndZone model server

        Nothing ->
            Element.text <|
                String.join " "
                    [ "No"
                    , context.localization.virtualComputer
                    , "found"
                    ]


serverDetail_ : View.Types.Context -> Project -> ( Time.Posix, Time.Zone ) -> Model -> Server -> Element.Element Msg
serverDetail_ context project ( currentTime, timeZone ) model server =
    {- Render details of a server type and associated resources (e.g. volumes) -}
    let
        details =
            server.osProps.details

        whenCreated =
            let
                timeDistanceStr =
                    DateFormat.Relative.relativeTime currentTime details.created

                createdTimeText =
                    let
                        createdTimeFormatted =
                            Helpers.Time.humanReadableDateAndTime details.created
                    in
                    Element.text ("Created on: " ++ createdTimeFormatted)

                setupTimeText =
                    case server.exoProps.serverOrigin of
                        ServerFromExo exoOriginProps ->
                            case exoOriginProps.exoSetupStatus.data of
                                RDPP.DoHave ( ExoSetupComplete, maybeSetupCompleteTime ) _ ->
                                    let
                                        setupTimeStr =
                                            case maybeSetupCompleteTime of
                                                Nothing ->
                                                    "Unknown"

                                                Just setupCompleteTime ->
                                                    Helpers.Time.relativeTimeNoAffixes details.created setupCompleteTime
                                    in
                                    Element.text ("Setup time: " ++ setupTimeStr)

                                _ ->
                                    Element.none

                        _ ->
                            Element.none

                toggleTipContents =
                    Element.column [] [ createdTimeText, setupTimeText ]
            in
            Element.row
                [ Element.spacing 5 ]
                [ Element.text timeDistanceStr
                , Style.Widgets.ToggleTip.toggleTip
                    context
                    popoverMsgMapper
                    (Helpers.String.hyphenate
                        [ "createdTimeTip"
                        , project.auth.project.uuid
                        , server.osProps.uuid
                        ]
                    )
                    toggleTipContents
                    ST.PositionBottomLeft
                ]

        creatorName =
            case server.exoProps.serverOrigin of
                ServerFromExo exoOriginProps ->
                    case exoOriginProps.exoCreatorUsername of
                        Just creatorName_ ->
                            creatorName_

                        Nothing ->
                            "unknown user"

                _ ->
                    "unknown user"

        maybeFlavor =
            GetterSetters.flavorLookup project details.flavorId

        flavorContents =
            case maybeFlavor of
                Just flavor ->
                    let
                        serverResourceQtys =
                            Helpers.serverResourceQtys project flavor server

                        toggleTipContents =
                            Element.column
                                []
                                [ Element.text (String.fromInt serverResourceQtys.cores ++ " CPU cores")
                                , case serverResourceQtys.vgpus of
                                    Just vgpuQty ->
                                        let
                                            desc =
                                                if vgpuQty == 1 then
                                                    "virtual GPU"

                                                else
                                                    "virtual GPUs"
                                        in
                                        Element.text
                                            (String.fromInt vgpuQty ++ " " ++ desc)

                                    Nothing ->
                                        Element.none
                                , Element.text
                                    (String.fromInt serverResourceQtys.ramGb ++ " GB RAM")
                                , case serverResourceQtys.rootDiskGb of
                                    Just rootDiskGb ->
                                        Element.text
                                            (String.fromInt rootDiskGb
                                                ++ " GB root disk"
                                            )

                                    Nothing ->
                                        Element.text "unknown root disk size"
                                ]

                        toggleTip =
                            Style.Widgets.ToggleTip.toggleTip
                                context
                                popoverMsgMapper
                                (Helpers.String.hyphenate [ "flavorToggleTip", project.auth.project.uuid, server.osProps.uuid ])
                                toggleTipContents
                                ST.PositionBottomRight
                    in
                    Element.row
                        [ Element.spacing 5 ]
                        [ Element.text flavor.name
                        , toggleTip
                        ]

                Nothing ->
                    Element.text ("Unknown " ++ context.localization.virtualComputerHardwareConfig)

        imageText =
            let
                maybeImageName =
                    GetterSetters.imageLookup
                        project
                        details.imageUuid
                        |> Maybe.map .name

                maybeVolBackedImageName =
                    let
                        vols =
                            RemoteData.withDefault [] project.volumes
                    in
                    GetterSetters.getBootVolume vols server.osProps.uuid
                        |> Maybe.andThen .imageMetadata
                        |> Maybe.map .name
            in
            case maybeImageName of
                Just name ->
                    name

                Nothing ->
                    case maybeVolBackedImageName of
                        Just name_ ->
                            name_

                        Nothing ->
                            "N/A"

        tile : List (Element.Element Msg) -> List (Element.Element Msg) -> Element.Element Msg
        tile headerContents contents =
            Style.Widgets.Card.exoCard context.palette
                (Element.column (VH.exoColumnAttributes ++ [ Element.width Element.fill ])
                    (List.concat
                        [ [ Element.row
                                (Text.subheadingStyleAttrs context.palette
                                    ++ Text.typographyAttrs Text.H3
                                    ++ [ Border.width 0 ]
                                )
                                headerContents
                          ]
                        , contents
                        ]
                    )
                )

        firstColumnContents : List (Element.Element Msg)
        firstColumnContents =
            let
                usernameView =
                    case server.exoProps.serverOrigin of
                        ServerFromExo _ ->
                            Element.text "exouser"

                        _ ->
                            Element.el
                                [ context.palette.muted.textOnNeutralBG
                                    |> SH.toElementColor
                                    |> Font.color
                                ]
                                (Element.text "unknown")
            in
            [ tile
                [ FeatherIcons.monitor
                    |> FeatherIcons.toHtml []
                    |> Element.html
                    |> Element.el []
                , Element.text "Interactions"
                ]
                [ interactions
                    context
                    project
                    server
                    currentTime
                    (VH.userAppProxyLookup context project)
                ]
            , tile
                [ FeatherIcons.hash
                    |> FeatherIcons.toHtml []
                    |> Element.html
                    |> Element.el []
                , Element.text "Credentials"
                ]
                [ renderIpAddresses
                    context
                    project
                    server
                    model
                , VH.compactKVSubRow "Username" usernameView
                , VH.compactKVSubRow "Passphrase"
                    (serverPassphrase context model server)
                , VH.compactKVSubRow
                    (String.join " "
                        [ context.localization.pkiPublicKeyForSsh
                            |> Helpers.String.toTitleCase
                        , "Name"
                        ]
                    )
                    (Element.text (Maybe.withDefault "(none)" details.keypairName))
                ]
            ]

        secondColumnContents : List (Element.Element Msg)
        secondColumnContents =
            let
                buttonLabel onPress =
                    Widget.textButton
                        (SH.materialStyle context.palette).button
                        { text = "Attach " ++ context.localization.blockDevice
                        , onPress = onPress
                        }

                attachButton =
                    if serverCanHaveVolumeAttached server then
                        Element.link []
                            { url =
                                Route.toUrl context.urlPathPrefix
                                    (Route.ProjectRoute (GetterSetters.projectIdentifier project) <|
                                        Route.VolumeAttach (Just server.osProps.uuid) Nothing
                                    )
                            , label = buttonLabel <| Just NoOp
                            }

                    else
                        Element.none
            in
            [ tile
                [ FeatherIcons.hardDrive
                    |> FeatherIcons.toHtml []
                    |> Element.html
                    |> Element.el []
                , context.localization.blockDevice
                    |> Helpers.String.pluralize
                    |> Helpers.String.toTitleCase
                    |> Element.text
                ]
                [ serverVolumes context project server
                , Element.el [ Element.centerX ] attachButton
                ]
            , tile
                [ Icon.history (SH.toElementColor context.palette.on.background) 20
                , Element.text "Action History"
                ]
                [ serverEventHistory
                    context
                    project
                    server
                    currentTime
                ]
            ]

        ( dualColumn, columnWidth ) =
            if context.windowSize.width < 1150 then
                ( False, Element.fill )

            else
                let
                    colWidthPx =
                        (context.windowSize.width - 100) // 2
                in
                ( True, colWidthPx |> Element.px )

        serverFaultView =
            case details.fault of
                Just serverFault ->
<<<<<<< HEAD
                    Alert.alert [ Element.width Element.fill ]
                        context.palette
                        { state = Alert.Danger
                        , showIcon = True
                        , showContainer = True
                        , content =
                            Element.paragraph [ Font.semiBold ]
                                [ Element.text serverFault.message ]
                        }
=======
                    Element.row
                        [ Element.padding 16
                        , Element.spacing 8
                        , Element.width Element.fill
                        , Region.announceUrgently
                        , Border.widthEach { bottom = 0, left = 0, right = 0, top = 2 }
                        , Border.color (SH.toElementColor context.palette.error)
                        , Background.color (SH.toElementColorWithOpacity context.palette.error 0.1)
                        ]
                        [ Element.el
                            [ Element.padding 3
                            , Border.rounded 4
                            , Background.color (SH.toElementColor context.palette.error)
                            , Font.color (SH.toElementColor context.palette.on.error)
                            ]
                            (FeatherIcons.alertOctagon
                                |> FeatherIcons.toHtml []
                                |> Element.html
                            )
                        , Element.paragraph
                            [ Font.color (SH.toElementColor context.palette.error)
                            , Font.semiBold
                            ]
                            [ Element.text serverFault.message ]
                        ]
>>>>>>> 77e799d4

                Nothing ->
                    Element.none
    in
    Element.column (VH.exoColumnAttributes ++ [ Element.spacing 15 ])
        [ Element.column [ Element.width Element.fill ]
            [ Element.row
                (Text.headingStyleAttrs context.palette)
                [ FeatherIcons.server |> FeatherIcons.toHtml [] |> Element.html |> Element.el []
                , Element.column [ Element.spacing 5 ]
                    [ Element.row [ Element.spacing 10 ]
                        [ Text.text Text.H2
                            []
                            (context.localization.virtualComputer
                                |> Helpers.String.toTitleCase
                            )
                        , serverNameView context model server
                        ]
                    , Element.el
                        [ Font.size 12, Font.color (SH.toElementColor context.palette.muted.textOnNeutralBG) ]
                        (copyableText context.palette [] server.osProps.uuid)
                    ]
                , Element.el
                    [ Element.alignRight, Font.size 18, Font.regular ]
                    (serverStatus context project server)
                , Element.el
                    [ Element.alignRight, Font.size 16, Font.regular ]
                    (serverActionsDropdown context project model server)
                ]
            , VH.createdAgoByFromSize
                context
                ( "created", whenCreated )
                (Just ( "user", creatorName ))
                (Just ( context.localization.staticRepresentationOfBlockDeviceContents, imageText ))
                (Just ( context.localization.virtualComputerHardwareConfig, flavorContents ))
            , passphraseVulnWarning context server
            ]
        , serverFaultView
        , if List.member details.openstackStatus [ OSTypes.ServerActive, OSTypes.ServerVerifyResize ] then
            resourceUsageCharts context
                ( currentTime, timeZone )
                server
                (maybeFlavor |> Maybe.map (\flavor -> Helpers.serverResourceQtys project flavor server))

          else
            Element.none
        , if dualColumn then
            let
                columnAttributes =
                    VH.exoColumnAttributes
                        ++ [ Element.alignTop
                           , Element.centerX
                           , Element.width columnWidth
                           , Element.spacing 25
                           ]
            in
            Element.row
                [ Element.width Element.fill
                , Element.spacing 5
                , Element.paddingEach { top = 10, bottom = 0, left = 0, right = 0 }
                ]
                [ Element.column columnAttributes firstColumnContents
                , Element.column columnAttributes secondColumnContents
                ]

          else
            Element.column
                (VH.exoColumnAttributes ++ [ Element.width (Element.maximum 700 Element.fill), Element.centerX, Element.spacing 25 ])
                (List.append firstColumnContents secondColumnContents)
        ]


serverNameView : View.Types.Context -> Model -> Server -> Element.Element Msg
serverNameView context model server =
    let
        serverNameViewPlain =
            Element.row
                [ Element.spacing 10 ]
                [ Text.text Text.H2 [] server.osProps.name
                , Widget.iconButton
                    (SH.materialStyle context.palette).button
                    { text = "Edit"
                    , icon =
                        FeatherIcons.edit3
                            |> FeatherIcons.withSize 16
                            |> FeatherIcons.toHtml []
                            |> Element.html
                            |> Element.el []
                    , onPress =
                        Just <| GotServerNamePendingConfirmation (Just server.osProps.name)
                    }
                ]

        serverNameViewEdit =
            let
                invalidNameReasons =
                    serverNameValidator
                        (Just context.localization.virtualComputer)
                        (model.serverNamePendingConfirmation
                            |> Maybe.withDefault ""
                        )

                renderInvalidNameReasons =
                    case invalidNameReasons of
                        Just reasons ->
                            List.map Element.text reasons
                                |> List.map List.singleton
                                |> List.map (Element.paragraph [])
                                |> Element.column
                                    (popoverStyleDefaults context.palette
                                        ++ [ Font.color (SH.toElementColor context.palette.danger.textOnNeutralBG)
                                           , Font.size 14
                                           , Element.alignRight
                                           , Element.moveDown 6
                                           , Element.spacing 10
                                           , Element.padding 16
                                           ]
                                    )

                        Nothing ->
                            Element.none

                rowStyle =
                    { containerRow =
                        [ Element.spacing 8
                        , Element.width Element.fill
                        ]
                    , element = []
                    , ifFirst = [ Element.width <| Element.minimum 200 <| Element.fill ]
                    , ifLast = []
                    , otherwise = []
                    }

                saveOnPress =
                    case ( invalidNameReasons, model.serverNamePendingConfirmation ) of
                        ( Nothing, Just validName ) ->
                            Just <|
                                GotSetServerName validName

                        ( _, _ ) ->
                            Nothing
            in
            Widget.row
                rowStyle
                [ Element.el
                    [ Element.below renderInvalidNameReasons
                    ]
                    (Widget.textInput (Widget.Style.Material.textInput (SH.toMaterialPalette context.palette))
                        { chips = []
                        , text = model.serverNamePendingConfirmation |> Maybe.withDefault ""
                        , placeholder =
                            Just
                                (Input.placeholder
                                    []
                                    (Element.text <|
                                        String.join " "
                                            [ "My"
                                            , context.localization.virtualComputer
                                                |> Helpers.String.toTitleCase
                                            ]
                                    )
                                )
                        , label = "Name"
                        , onChange = \name -> GotServerNamePendingConfirmation <| Just name
                        }
                    )
                , Widget.iconButton
                    (SH.materialStyle context.palette).button
                    { text = "Save"
                    , icon =
                        FeatherIcons.save
                            |> FeatherIcons.withSize 16
                            |> FeatherIcons.toHtml []
                            |> Element.html
                            |> Element.el []
                    , onPress =
                        saveOnPress
                    }
                , Widget.iconButton
                    (SH.materialStyle context.palette).button
                    { text = "Cancel"
                    , icon =
                        FeatherIcons.xCircle
                            |> FeatherIcons.withSize 16
                            |> FeatherIcons.toHtml []
                            |> Element.html
                            |> Element.el []
                    , onPress =
                        Just <| GotServerNamePendingConfirmation Nothing
                    }
                ]
    in
    case model.serverNamePendingConfirmation of
        Just _ ->
            serverNameViewEdit

        Nothing ->
            serverNameViewPlain


passphraseVulnWarning : View.Types.Context -> Server -> Element.Element Msg
passphraseVulnWarning context server =
    case server.exoProps.serverOrigin of
        ServerNotFromExo ->
            Element.none

        ServerFromExo serverFromExoProps ->
            if serverFromExoProps.exoServerVersion < 1 then
                Element.el [ Element.paddingXY 0 15 ] <|
                    Alert.alert []
                        context.palette
                        { state = Alert.Danger
                        , showIcon = False
                        , showContainer = True
                        , content =
                            Element.paragraph []
                                [ Element.text <|
                                    String.join " "
                                        [ "This"
                                        , context.localization.virtualComputer
                                        , "was created with an older version of Exosphere which left the opportunity for unprivileged processes running on the"
                                        , context.localization.virtualComputer
                                        , "to query the instance metadata service and determine the passphrase for exouser (who is a sudoer). This represents a "
                                        ]
                                , Link.externalLink
                                    context.palette
                                    "https://en.wikipedia.org/wiki/Privilege_escalation"
                                    "privilege escalation vulnerability"
                                , Element.text <|
                                    String.join " "
                                        [ ". If you have used this"
                                        , context.localization.virtualComputer
                                        , "for anything important or sensitive, consider rotating the passphrase for exouser, or building a new"
                                        , context.localization.virtualComputer
                                        , "and moving to that one instead of this one. For more information, see "
                                        ]
                                , Link.externalLink
                                    context.palette
                                    "https://gitlab.com/exosphere/exosphere/issues/284"
                                    "issue #284"
                                , Element.text " on the Exosphere GitLab project."
                                ]
                        }

            else
                Element.none


serverStatus : View.Types.Context -> Project -> Server -> Element.Element Msg
serverStatus context project server =
    let
        details =
            server.osProps.details

        statusBadge =
            VH.serverStatusBadge context.palette server

        lockStatus : OSTypes.ServerLockStatus -> Element.Element Msg
        lockStatus lockStatus_ =
            case lockStatus_ of
                OSTypes.ServerLocked ->
                    Icon.lock (SH.toElementColor context.palette.on.background) 28

                OSTypes.ServerUnlocked ->
                    Icon.lockOpen (SH.toElementColor context.palette.on.background) 28

        verboseStatusToggleTip =
            let
                friendlyOpenstackStatus : OSTypes.ServerStatus -> String
                friendlyOpenstackStatus osStatus =
                    OSTypes.serverStatusToString osStatus

                friendlyPowerState =
                    OSTypes.serverPowerStateToString details.powerState
                        |> String.dropLeft 5

                contents =
                    -- TODO nicer layout here?
                    Element.column [ Element.spacing 6, Element.padding 6 ]
                        [ Element.text ("OpenStack Status: " ++ friendlyOpenstackStatus details.openstackStatus)
                        , case server.exoProps.targetOpenstackStatus of
                            Just expectedStatusList ->
                                let
                                    listStr =
                                        expectedStatusList
                                            |> List.map friendlyOpenstackStatus
                                            |> String.join ", "
                                in
                                Element.text ("Transitioning to: " ++ listStr)

                            Nothing ->
                                Element.none
                        , Element.text ("Power State: " ++ friendlyPowerState)
                        , Element.text
                            ("Lock Status: "
                                ++ (case details.lockStatus of
                                        OSTypes.ServerLocked ->
                                            "Locked"

                                        OSTypes.ServerUnlocked ->
                                            "Unlocked"
                                   )
                            )
                        , case VH.getExoSetupStatusStr server of
                            Just setupStatusStr ->
                                Element.text ("Exosphere Setup Status: " ++ setupStatusStr)

                            Nothing ->
                                Element.none
                        ]

                toggleTipId =
                    Helpers.String.hyphenate
                        [ "verboseStatusTip"
                        , project.auth.project.uuid
                        , server.osProps.uuid
                        , friendlyOpenstackStatus details.openstackStatus
                        ]
            in
            Style.Widgets.ToggleTip.toggleTip
                context
                popoverMsgMapper
                toggleTipId
                contents
                ST.PositionLeft
    in
    Element.row [ Element.spacing 15 ]
        [ verboseStatusToggleTip
        , statusBadge
        , lockStatus details.lockStatus
        ]


interactions : View.Types.Context -> Project -> Server -> Time.Posix -> Maybe UserAppProxyHostname -> Element.Element Msg
interactions context project server currentTime tlsReverseProxyHostname =
    let
        renderInteraction interaction =
            let
                interactionStatus =
                    IHelpers.interactionStatus
                        project
                        server
                        interaction
                        context
                        currentTime
                        tlsReverseProxyHostname

                ( statusWord, statusColor ) =
                    IHelpers.interactionStatusWordColor context.palette interactionStatus

                interactionDetails =
                    IHelpers.interactionDetails interaction context

                interactionToggleTip =
                    let
                        status =
                            Element.row []
                                [ Element.el [ Font.semiBold ] <| Element.text "Status: "
                                , Element.text statusWord
                                ]

                        statusReason =
                            let
                                renderReason reason =
                                    Element.text <| "(" ++ reason ++ ")"
                            in
                            case interactionStatus of
                                ITypes.Unavailable reason ->
                                    renderReason reason

                                ITypes.Error reason ->
                                    renderReason reason

                                ITypes.Warn _ reason ->
                                    renderReason reason

                                _ ->
                                    Element.none

                        description =
                            Element.paragraph []
                                [ Element.el [ Font.semiBold ] <| Element.text "Description: "
                                , Element.text interactionDetails.description
                                ]

                        contents =
                            Element.column
                                [ Element.width (Element.shrink |> Element.minimum 200)
                                , Element.spacing 10
                                , Element.padding 5
                                ]
                                [ status
                                , statusReason
                                , description
                                ]

                        toggleTipId =
                            Helpers.String.hyphenate
                                [ "interactionToggleTip"
                                , project.auth.project.uuid
                                , server.osProps.uuid
                                , interactionDetails.name
                                ]
                    in
                    Style.Widgets.ToggleTip.toggleTip
                        context
                        popoverMsgMapper
                        toggleTipId
                        contents
                        ST.PositionRightBottom
            in
            case interactionStatus of
                ITypes.Hidden ->
                    Element.none

                _ ->
                    Element.row
                        VH.exoRowAttributes
                        [ Icon.roundRect statusColor 14
                        , case interactionDetails.type_ of
                            ITypes.UrlInteraction ->
                                Widget.button
                                    (SH.materialStyle context.palette).button
                                    { text = interactionDetails.name
                                    , icon =
                                        Element.el
                                            [ Element.paddingEach
                                                { top = 0
                                                , right = 5
                                                , left = 0
                                                , bottom = 0
                                                }
                                            ]
                                            (interactionDetails.icon (SH.toElementColor context.palette.primary) 18)
                                    , onPress =
                                        case interactionStatus of
                                            ITypes.Ready url ->
                                                Just <| SharedMsg <| SharedMsg.OpenNewWindow url

                                            ITypes.Warn url _ ->
                                                Just <| SharedMsg <| SharedMsg.OpenNewWindow url

                                            _ ->
                                                Nothing
                                    }

                            ITypes.TextInteraction ->
                                let
                                    ( iconColor, fontColor ) =
                                        case interactionStatus of
                                            ITypes.Ready _ ->
                                                ( SH.toElementColor context.palette.primary
                                                , SH.toElementColor context.palette.on.surface
                                                )

                                            _ ->
                                                ( SH.toElementColor context.palette.muted.default
                                                , SH.toElementColor context.palette.muted.textOnNeutralBG
                                                )
                                in
                                Element.row
                                    [ Font.color fontColor
                                    ]
                                    [ Element.el
                                        [ Font.color iconColor
                                        , Element.paddingEach
                                            { top = 0
                                            , right = 5
                                            , left = 0
                                            , bottom = 0
                                            }
                                        ]
                                        (interactionDetails.icon iconColor 22)
                                    , Element.text interactionDetails.name
                                    , case interactionStatus of
                                        ITypes.Ready text ->
                                            Element.row
                                                []
                                                [ Element.text ": "
                                                , copyableText context.palette [] text
                                                ]

                                        _ ->
                                            Element.none
                                    ]
                        , interactionToggleTip
                        ]
    in
    [ ITypes.GuacTerminal
    , ITypes.GuacDesktop
    , ITypes.NativeSSH
    , ITypes.Console
    , ITypes.CustomWorkflow
    ]
        |> List.map renderInteraction
        |> Element.column []


serverPassphrase : View.Types.Context -> Model -> Server -> Element.Element Msg
serverPassphrase context model server =
    let
        passphraseShower passphrase =
            Element.column
                [ Element.spacing 10 ]
                [ case model.passphraseVisibility of
                    PassphraseShown ->
                        copyableText context.palette [] passphrase

                    PassphraseHidden ->
                        Element.none
                , let
                    changeMsg newValue =
                        GotPassphraseVisibility newValue

                    ( buttonText, onPressMsg ) =
                        case model.passphraseVisibility of
                            PassphraseShown ->
                                ( "Hide passphrase"
                                , changeMsg PassphraseHidden
                                )

                            PassphraseHidden ->
                                ( "Show"
                                , changeMsg PassphraseShown
                                )
                  in
                  Widget.textButton
                    (SH.materialStyle context.palette).button
                    { text = buttonText
                    , onPress = Just onPressMsg
                    }
                ]

        passphraseHint =
            case GetterSetters.getServerExouserPassphrase server.osProps.details of
                Just passphrase ->
                    passphraseShower passphrase

                Nothing ->
                    -- TODO factor out this logic used to determine whether to display the charts as well
                    case server.exoProps.serverOrigin of
                        ServerFromExo originProps ->
                            case originProps.exoSetupStatus.data of
                                RDPP.DoHave ( ExoSetupWaiting, _ ) _ ->
                                    Element.text "Not available yet, check in a few minutes."

                                RDPP.DoHave ( ExoSetupRunning, _ ) _ ->
                                    Element.text "Not available yet, check in a few minutes."

                                _ ->
                                    Element.text "Not available"

                        _ ->
                            Element.el
                                [ context.palette.muted.textOnNeutralBG
                                    |> SH.toElementColor
                                    |> Font.color
                                ]
                                (Element.text <|
                                    String.concat
                                        [ "Not available because "
                                        , context.localization.virtualComputer
                                        , " was not created by Exosphere"
                                        ]
                                )
    in
    passphraseHint


serverActionsDropdown : View.Types.Context -> Project -> Model -> Server -> Element.Element Msg
serverActionsDropdown context project model server =
    let
        dropdownId =
            [ "serverActionsDropdown", project.auth.project.uuid, server.osProps.uuid ]
                |> List.intersperse "-"
                |> String.concat

        dropdownContent closeDropdown =
            Element.column [ Element.spacing 8 ] <|
                List.map
                    (renderServerActionButton context project model server closeDropdown)
                    (ServerActions.getAllowed
                        (Just context.localization.virtualComputer)
                        (Just context.localization.staticRepresentationOfBlockDeviceContents)
                        (Just context.localization.virtualComputerHardwareConfig)
                        server.osProps.details.openstackStatus
                        server.osProps.details.lockStatus
                    )

        dropdownTarget toggleDropdownMsg dropdownIsShown =
            Widget.iconButton
                (SH.materialStyle context.palette).button
                { text = "Actions"
                , icon =
                    Element.row
                        [ Element.spacing 5 ]
                        [ Element.text "Actions"
                        , Element.el []
                            ((if dropdownIsShown then
                                FeatherIcons.chevronUp

                              else
                                FeatherIcons.chevronDown
                             )
                                |> FeatherIcons.withSize 18
                                |> FeatherIcons.toHtml []
                                |> Element.html
                            )
                        ]
                , onPress = Just toggleDropdownMsg
                }
    in
    case server.exoProps.targetOpenstackStatus of
        Nothing ->
            popover context
                popoverMsgMapper
                { id = dropdownId
                , content = dropdownContent
                , contentStyleAttrs = [ Element.padding 20 ]
                , position = ST.PositionBottomRight
                , distanceToTarget = Nothing
                , target = dropdownTarget
                , targetStyleAttrs = []
                }

        Just _ ->
            Element.none


serverEventHistory :
    View.Types.Context
    -> Project
    -> Server
    -> Time.Posix
    -> Element.Element Msg
serverEventHistory context project server currentTime =
    case server.events.data of
        RDPP.DoHave serverEvents _ ->
            let
                renderTableHeader : String -> Element.Element Msg
                renderTableHeader headerText =
                    Element.el [ Font.semiBold ] <| Element.text headerText

                columns : List (Element.Column OSTypes.ServerEvent Msg)
                columns =
                    [ { header = renderTableHeader "Action"
                      , width = Element.px 180
                      , view =
                            \event ->
                                let
                                    actionStr =
                                        event.action
                                            |> String.replace "_" " "
                                in
                                Element.paragraph [] [ Element.text actionStr ]
                      }
                    , { header = renderTableHeader "Time"
                      , width = Element.px 180
                      , view =
                            \event ->
                                let
                                    relativeTime =
                                        DateFormat.Relative.relativeTime currentTime event.startTime

                                    absoluteTime =
                                        let
                                            toggleTipId =
                                                Helpers.String.hyphenate
                                                    [ "serverEventTimeTip"
                                                    , project.auth.project.uuid
                                                    , server.osProps.uuid
                                                    , event.startTime |> Time.posixToMillis |> String.fromInt
                                                    ]
                                        in
                                        Style.Widgets.ToggleTip.toggleTip
                                            context
                                            popoverMsgMapper
                                            toggleTipId
                                            (Element.text (Helpers.Time.humanReadableDateAndTime event.startTime))
                                            ST.PositionBottomRight
                                in
                                Element.row []
                                    [ Element.text relativeTime
                                    , absoluteTime
                                    ]
                      }
                    ]
            in
            Element.table
                (VH.formContainer
                    ++ [ Element.spacingXY 0 7
                       , Element.width Element.fill
                       ]
                )
                { data = serverEvents, columns = columns }

        _ ->
            Element.none


renderServerActionButton :
    View.Types.Context
    -> Project
    -> Model
    -> Server
    -> Element.Attribute Msg
    -> ServerActions.ServerAction
    -> Element.Element Msg
renderServerActionButton context project model server closeActionsDropdown serverAction =
    let
        displayConfirmation =
            case model.serverActionNamePendingConfirmation of
                Nothing ->
                    False

                Just actionName ->
                    actionName == serverAction.name
    in
    case ( serverAction.confirmable, displayConfirmation ) of
        ( True, False ) ->
            let
                updateAction =
                    GotServerActionNamePendingConfirmation <| Just serverAction.name
            in
            renderActionButton context serverAction (Just updateAction) serverAction.name Nothing

        ( True, True ) ->
            let
                renderKeepFloatingIpCheckbox : List (Element.Element Msg)
                renderKeepFloatingIpCheckbox =
                    if
                        serverAction.name
                            == "Delete"
                            && (not <| List.isEmpty <| GetterSetters.getServerFloatingIps project server.osProps.uuid)
                    then
                        [ Input.checkbox
                            []
                            { onChange = GotRetainFloatingIpsWhenDeleting
                            , icon = Input.defaultCheckbox
                            , checked = model.retainFloatingIpsWhenDeleting
                            , label =
                                Input.labelRight []
                                    (Element.text <|
                                        String.join " "
                                            [ "Keep the"
                                            , context.localization.floatingIpAddress
                                            , "of this"
                                            , context.localization.virtualComputer
                                            , "for future use"
                                            ]
                                    )
                            }
                        ]

                    else
                        []

                actionMsg =
                    Just <| serverAction.action (GetterSetters.projectIdentifier project) server model.retainFloatingIpsWhenDeleting

                cancelMsg =
                    Just <| GotServerActionNamePendingConfirmation Nothing

                title =
                    confirmationMessage serverAction
            in
            Element.column
                [ Element.spacing 5 ]
            <|
                List.concat
                    [ [ renderConfirmationButton context serverAction actionMsg cancelMsg title closeActionsDropdown ]
                    , renderKeepFloatingIpCheckbox
                    ]

        ( _, _ ) ->
            -- This is ugly, we should have an explicit custom type for server actions and match on that
            if String.toLower serverAction.name == String.toLower context.localization.staticRepresentationOfBlockDeviceContents then
                -- Overriding button for image, because we just want to navigate to another page
                Element.link [ Element.width Element.fill ]
                    { url =
                        Route.toUrl context.urlPathPrefix
                            (Route.ProjectRoute (GetterSetters.projectIdentifier project) <|
                                Route.ServerCreateImage server.osProps.uuid <|
                                    Just <|
                                        server.osProps.name
                                            ++ "-image"
                            )
                    , label =
                        renderActionButton
                            context
                            serverAction
                            (Just NoOp)
                            (Helpers.String.toTitleCase context.localization.staticRepresentationOfBlockDeviceContents)
                            (Just closeActionsDropdown)
                    }
                -- This is similarly ugly

            else if serverAction.name == "Resize" then
                -- Overriding button for resize, because we just want to navigate to another page
                Element.link [ Element.width Element.fill ]
                    { url =
                        Route.toUrl context.urlPathPrefix
                            (Route.ProjectRoute (GetterSetters.projectIdentifier project) <|
                                Route.ServerResize server.osProps.uuid
                            )
                    , label =
                        renderActionButton
                            context
                            serverAction
                            (Just NoOp)
                            (Helpers.String.toTitleCase "Resize")
                            (Just closeActionsDropdown)
                    }

            else
                let
                    actionMsg =
                        Just <| SharedMsg <| serverAction.action (GetterSetters.projectIdentifier project) server model.retainFloatingIpsWhenDeleting

                    title =
                        serverAction.name
                in
                renderActionButton context serverAction actionMsg title (Just closeActionsDropdown)


confirmationMessage : ServerActions.ServerAction -> String
confirmationMessage serverAction =
    "Are you sure you want to " ++ (serverAction.name |> String.toLower) ++ "?"


serverActionSelectModButton : View.Types.Context -> ServerActions.SelectMod -> (Widget.TextButton Msg -> Element.Element Msg)
serverActionSelectModButton context selectMod =
    let
        buttonPalette =
            case selectMod of
                ServerActions.NoMod ->
                    (SH.materialStyle context.palette).button

                ServerActions.Primary ->
                    (SH.materialStyle context.palette).primaryButton

                ServerActions.Warning ->
                    (SH.materialStyle context.palette).warningButton

                ServerActions.Danger ->
                    (SH.materialStyle context.palette).dangerButton
    in
    Widget.textButton
        { buttonPalette
            | container =
                buttonPalette.container
                    ++ [ Element.width Element.fill ]
            , labelRow =
                buttonPalette.labelRow
                    ++ [ Element.centerX ]
            , text =
                buttonPalette.text
                    ++ [ Element.centerX ]
        }


renderActionButton : View.Types.Context -> ServerActions.ServerAction -> Maybe Msg -> String -> Maybe (Element.Attribute Msg) -> Element.Element Msg
renderActionButton context serverAction actionMsg title closeActionsDropdown =
    let
        additionalBtnAttribs =
            case closeActionsDropdown of
                Just closeActionsDropdown_ ->
                    [ closeActionsDropdown_ ]

                Nothing ->
                    []
    in
    Element.row
        [ Element.spacing 10, Element.width Element.fill ]
        [ Element.text serverAction.description
        , Element.el
            ([ Element.width <| Element.px 100, Element.alignRight ] ++ additionalBtnAttribs)
          <|
            serverActionSelectModButton context
                serverAction.selectMod
                { text = title
                , onPress = actionMsg
                }
        ]


renderConfirmationButton : View.Types.Context -> ServerActions.ServerAction -> Maybe SharedMsg.SharedMsg -> Maybe Msg -> String -> Element.Attribute Msg -> Element.Element Msg
renderConfirmationButton context serverAction actionMsg cancelMsg title closeActionsDropdown =
    Element.row
        [ Element.spacing 10 ]
        [ Element.text title
        , Element.el
            [ closeActionsDropdown ]
          <|
            serverActionSelectModButton context
                serverAction.selectMod
                { text = "Yes"
                , onPress = Maybe.map SharedMsg actionMsg
                }
        , Element.el
            []
          <|
            Widget.textButton (SH.materialStyle context.palette).button
                { text = "No"
                , onPress = cancelMsg
                }

        -- TODO hover text with description
        ]


resourceUsageCharts : View.Types.Context -> ( Time.Posix, Time.Zone ) -> Server -> Maybe ServerResourceQtys -> Element.Element Msg
resourceUsageCharts context currentTimeAndZone server maybeServerResourceQtys =
    let
        containerWidth =
            context.windowSize.width - 76

        chartsWidth =
            max 1075 containerWidth

        thirtyMinMillis =
            1000 * 60 * 30

        charts_ : Types.ServerResourceUsage.TimeSeries -> Element.Element Msg
        charts_ timeSeries =
            Element.column
                [ Element.width (Element.px containerWidth) ]
                [ Page.ServerResourceUsageAlerts.view context (Tuple.first currentTimeAndZone) timeSeries
                , Page.ServerResourceUsageCharts.view
                    context
                    chartsWidth
                    currentTimeAndZone
                    maybeServerResourceQtys
                    timeSeries
                ]

        charts =
            case server.exoProps.serverOrigin of
                ServerNotFromExo ->
                    Element.text <|
                        String.join " "
                            [ "Charts not available because"
                            , context.localization.virtualComputer
                            , "was not created by Exosphere."
                            ]

                ServerFromExo exoOriginProps ->
                    case exoOriginProps.resourceUsage.data of
                        RDPP.DoHave history _ ->
                            if Dict.isEmpty history.timeSeries then
                                case exoOriginProps.exoSetupStatus.data of
                                    RDPP.DoHave ( ExoSetupError, _ ) _ ->
                                        Element.none

                                    RDPP.DoHave ( ExoSetupTimeout, _ ) _ ->
                                        Element.none

                                    RDPP.DoHave ( ExoSetupWaiting, _ ) _ ->
                                        Element.none

                                    _ ->
                                        if Helpers.serverLessThanThisOld server (Tuple.first currentTimeAndZone) thirtyMinMillis then
                                            Element.text <|
                                                String.join " "
                                                    [ "No chart data yet. This"
                                                    , context.localization.virtualComputer
                                                    , "is new and may take a few minutes to start reporting data."
                                                    ]

                                        else
                                            Element.text "No chart data to show."

                            else
                                charts_ history.timeSeries

                        _ ->
                            if exoOriginProps.exoServerVersion < 2 then
                                Element.text <|
                                    String.join " "
                                        [ "Charts not available because"
                                        , context.localization.virtualComputer
                                        , "was not created using a new enough build of Exosphere."
                                        ]

                            else
                                Element.text <|
                                    String.join " "
                                        [ "Could not access the"
                                        , context.localization.virtualComputer
                                        , "console log, charts not available."
                                        ]
    in
    charts


renderIpAddresses : View.Types.Context -> Project -> Server -> Model -> Element.Element Msg
renderIpAddresses context project server model =
    let
        fixedIpAddressRows =
            GetterSetters.getServerFixedIps project server.osProps.uuid
                |> List.map
                    (\ipAddress ->
                        VH.compactKVSubRow
                            (Helpers.String.toTitleCase context.localization.nonFloatingIpAddress)
                            (Element.text ipAddress)
                    )

        floatingIpAddressRows =
            if List.isEmpty (GetterSetters.getServerFloatingIps project server.osProps.uuid) then
                if server.exoProps.floatingIpCreationOption == DoNotUseFloatingIp then
                    -- The server doesn't have a floating IP and we aren't waiting to create one, so give user option to assign one
                    [ Element.text <|
                        String.join " "
                            [ "No"
                            , context.localization.floatingIpAddress
                            , "assigned."
                            ]
                    , Element.link []
                        { url =
                            Route.toUrl context.urlPathPrefix <|
                                Route.ProjectRoute (GetterSetters.projectIdentifier project) <|
                                    Route.FloatingIpAssign Nothing (Just server.osProps.uuid)
                        , label =
                            Widget.textButton
                                (SH.materialStyle context.palette).button
                                { text =
                                    String.join " "
                                        [ "Assign a", context.localization.floatingIpAddress ]
                                , onPress = Just NoOp
                                }
                        }
                    ]

                else
                    -- Floating IP is not yet created as part of server launch, but it might be.
                    [ Element.text <|
                        String.join " "
                            [ "No"
                            , context.localization.floatingIpAddress
                            , "yet, please wait"
                            ]
                    ]

            else
                GetterSetters.getServerFloatingIps project server.osProps.uuid
                    |> List.map
                        (\ipAddress ->
                            VH.compactKVSubRow
                                (Helpers.String.toTitleCase context.localization.floatingIpAddress)
                                (Element.row [ Element.spacing 15 ]
                                    [ copyableText context.palette [] ipAddress.address
                                    , Widget.textButton
                                        (SH.materialStyle context.palette).button
                                        { text =
                                            "Unassign"
                                        , onPress =
                                            Just <|
                                                SharedMsg <|
                                                    SharedMsg.ProjectMsg (GetterSetters.projectIdentifier project) <|
                                                        SharedMsg.RequestUnassignFloatingIp ipAddress.uuid
                                        }
                                    ]
                                )
                        )

        ipButton : Element.Element Msg -> String -> IpInfoLevel -> Element.Element Msg
        ipButton label displayLabel ipMsg =
            Element.row
                [ Element.spacing 3 ]
                [ Input.button
                    [ Font.size 10
                    , Border.width 1
                    , Border.rounded 20
                    , Border.color (SH.toElementColor context.palette.muted.default)
                    , Element.padding 3
                    ]
                    { onPress = Just <| GotIpInfoLevel ipMsg
                    , label = label
                    }
                , Element.el [ Font.size 10 ] (Element.text displayLabel)
                ]
    in
    case model.ipInfoLevel of
        IpDetails ->
            let
                icon =
                    FeatherIcons.chevronDown
                        |> FeatherIcons.withSize 12
                        |> FeatherIcons.toHtml []
                        |> Element.html
            in
            Element.column
                []
                (floatingIpAddressRows
                    ++ ipButton icon "IP Details" IpSummary
                    :: fixedIpAddressRows
                )

        IpSummary ->
            let
                icon =
                    FeatherIcons.chevronRight
                        |> FeatherIcons.withSize 12
                        |> FeatherIcons.toHtml []
                        |> Element.html
            in
            Element.column
                []
                (floatingIpAddressRows ++ [ ipButton icon "IP Details" IpDetails ])


serverVolumes : View.Types.Context -> Project -> Server -> Element.Element Msg
serverVolumes context project server =
    let
        vols =
            GetterSetters.getVolsAttachedToServer project server
    in
    case List.length vols of
        0 ->
            Element.text "(none)"

        _ ->
            let
                volDetailsButton v =
                    Element.link []
                        { url =
                            Route.toUrl context.urlPathPrefix <|
                                Route.ProjectRoute (GetterSetters.projectIdentifier project) <|
                                    Route.VolumeDetail v.uuid
                        , label =
                            Style.Widgets.IconButton.goToButton context.palette (Just NoOp)
                        }

                volumeRow v =
                    let
                        ( device, mountpoint ) =
                            if GetterSetters.isBootVolume (Just server.osProps.uuid) v then
                                ( String.join " "
                                    [ "Boot"
                                    , context.localization.blockDevice
                                    ]
                                , ""
                                )

                            else
                                case GetterSetters.volumeDeviceRawName server v of
                                    Just device_ ->
                                        ( device_
                                        , case GetterSetters.volDeviceToMountpoint device_ of
                                            Just mountpoint_ ->
                                                mountpoint_

                                            Nothing ->
                                                "Could not determine"
                                        )

                                    Nothing ->
                                        ( "Could not determine", "" )
                    in
                    { name = VH.possiblyUntitledResource v.name "volume"
                    , device = device
                    , mountpoint = mountpoint
                    , toButton = volDetailsButton v
                    }
            in
            Element.table
                []
                { data =
                    vols
                        |> List.map volumeRow
                        |> List.sortBy .device
                , columns =
                    [ { header = Element.el [ Font.heavy ] <| Element.text "Name"
                      , width = Element.fill
                      , view = \v -> Element.text v.name
                      }
                    , { header = Element.el [ Font.heavy ] <| Element.text "Device"
                      , width = Element.fill
                      , view = \v -> Element.text v.device
                      }
                    , { header = Element.el [ Font.heavy ] <| Element.text "Mount point"
                      , width = Element.fill
                      , view = \v -> Element.text v.mountpoint
                      }
                    , { header = Element.none
                      , width = Element.px 22
                      , view = \v -> v.toButton
                      }
                    ]
                }<|MERGE_RESOLUTION|>--- conflicted
+++ resolved
@@ -450,7 +450,6 @@
         serverFaultView =
             case details.fault of
                 Just serverFault ->
-<<<<<<< HEAD
                     Alert.alert [ Element.width Element.fill ]
                         context.palette
                         { state = Alert.Danger
@@ -460,33 +459,6 @@
                             Element.paragraph [ Font.semiBold ]
                                 [ Element.text serverFault.message ]
                         }
-=======
-                    Element.row
-                        [ Element.padding 16
-                        , Element.spacing 8
-                        , Element.width Element.fill
-                        , Region.announceUrgently
-                        , Border.widthEach { bottom = 0, left = 0, right = 0, top = 2 }
-                        , Border.color (SH.toElementColor context.palette.error)
-                        , Background.color (SH.toElementColorWithOpacity context.palette.error 0.1)
-                        ]
-                        [ Element.el
-                            [ Element.padding 3
-                            , Border.rounded 4
-                            , Background.color (SH.toElementColor context.palette.error)
-                            , Font.color (SH.toElementColor context.palette.on.error)
-                            ]
-                            (FeatherIcons.alertOctagon
-                                |> FeatherIcons.toHtml []
-                                |> Element.html
-                            )
-                        , Element.paragraph
-                            [ Font.color (SH.toElementColor context.palette.error)
-                            , Font.semiBold
-                            ]
-                            [ Element.text serverFault.message ]
-                        ]
->>>>>>> 77e799d4
 
                 Nothing ->
                     Element.none
