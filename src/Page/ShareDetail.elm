module Page.ShareDetail exposing (Model, Msg(..), init, update, view)

import DateFormat.Relative
import Dict
import Element
import Element.Border as Border
import Element.Font as Font
import FeatherIcons
import FormatNumber.Locales exposing (Decimals(..))
import Helpers.Formatting exposing (Unit(..), humanNumber)
import Helpers.GetterSetters as GetterSetters
import Helpers.RemoteDataPlusPlus as RDPP
import Helpers.String
import Helpers.Time
import Html
import Html.Attributes
import OpenStack.Types as OSTypes exposing (AccessRule, AccessRuleState(..), AccessRuleUuid, ExportLocation, Share, accessRuleAccessLevelToString, accessRuleAccessTypeToString, accessRuleStateToString)
import Style.Helpers as SH
import Style.Types as ST exposing (ExoPalette)
import Style.Widgets.Button as Button
import Style.Widgets.Card
import Style.Widgets.CopyableText exposing (copyableText, copyableTextAccessory)
import Style.Widgets.Icon as Icon
import Style.Widgets.Popover.Popover exposing (popover)
import Style.Widgets.Popover.Types exposing (PopoverId)
import Style.Widgets.Select as Select
import Style.Widgets.Spacer exposing (spacer)
import Style.Widgets.Text as Text
import Style.Widgets.ToggleTip
import Time
import Types.Project exposing (Project)
import Types.SharedMsg as SharedMsg
import Url
import View.Helpers as VH
import View.Types
import Widget


type alias Model =
    { shareUuid : OSTypes.ShareUuid
<<<<<<< HEAD
    , selectedAccessKey : Maybe OSTypes.AccessRuleUuid
=======
    , deletePendingConfirmation : Maybe OSTypes.ShareUuid
>>>>>>> 4f98e04e
    }


type Msg
<<<<<<< HEAD
    = SelectAccessKey (Maybe OSTypes.AccessRuleUuid)
=======
    = GotDeleteNeedsConfirm (Maybe OSTypes.ShareUuid)
>>>>>>> 4f98e04e
    | SharedMsg SharedMsg.SharedMsg


init : OSTypes.ShareUuid -> Model
init shareUuid =
    { shareUuid = shareUuid
<<<<<<< HEAD
    , selectedAccessKey = Nothing
=======
    , deletePendingConfirmation = Nothing
>>>>>>> 4f98e04e
    }


update : Msg -> Model -> ( Model, Cmd Msg, SharedMsg.SharedMsg )
update msg model =
    case msg of
<<<<<<< HEAD
        SelectAccessKey accessKeyUuid ->
            ( { model | selectedAccessKey = accessKeyUuid }
            , Cmd.none
            , SharedMsg.NoOp
            )
=======
        GotDeleteNeedsConfirm shareUuid ->
            ( { model | deletePendingConfirmation = shareUuid }, Cmd.none, SharedMsg.NoOp )
>>>>>>> 4f98e04e

        SharedMsg sharedMsg ->
            ( model, Cmd.none, sharedMsg )


popoverMsgMapper : PopoverId -> Msg
popoverMsgMapper popoverId =
    SharedMsg <| SharedMsg.TogglePopover popoverId


view : View.Types.Context -> Project -> ( Time.Posix, Time.Zone ) -> Model -> Element.Element Msg
view context project currentTimeAndZone model =
    VH.renderRDPP context
        project.shares
        context.localization.share
        (\_ ->
            {- Attempt to look up a given share uuid; if a share is found, call render. -}
            case GetterSetters.shareLookup project model.shareUuid of
                Just share ->
                    render context project currentTimeAndZone model share

                Nothing ->
                    Element.text <|
                        String.join " "
                            [ "No"
                            , context.localization.share
                            , "found"
                            ]
        )


createdAgoByWhomEtc :
    View.Types.Context
    ->
        { ago : ( String, Element.Element msg )
        , creator : String
        , size : String
        , shareProtocol : String
        , shareTypeName : String
        , visibility : String
        }
    -> Element.Element msg
createdAgoByWhomEtc context { ago, creator, size, shareProtocol, shareTypeName, visibility } =
    let
        ( agoWord, agoContents ) =
            ago

        subduedText =
            Font.color (context.palette.neutral.text.subdued |> SH.toElementColor)
    in
    Element.wrappedRow
        [ Element.width Element.fill, Element.spaceEvenly ]
    <|
        [ Element.row [ Element.padding spacer.px8 ]
            [ Element.el [ subduedText ] (Element.text <| agoWord ++ " ")
            , agoContents
            , Element.el [ subduedText ] (Element.text <| " by ")
            , Element.text creator
            ]
        , Element.row [ Element.padding spacer.px8 ]
            [ Element.el [ subduedText ] (Element.text <| "size ")
            , Element.text size
            ]
        , Element.row [ Element.padding spacer.px8 ]
            [ Element.el [ subduedText ] (Element.text <| "visibility ")
            , Element.text visibility
            ]
        , Element.row [ Element.padding spacer.px8 ]
            [ Element.el [ subduedText ] (Element.text <| "protocol ")
            , Element.text shareProtocol
            ]
        , Element.row [ Element.padding spacer.px8 ]
            [ Element.el [ subduedText ] (Element.text <| "type ")
            , Element.text shareTypeName
            ]
        ]


shareNameView : Share -> Element.Element Msg
shareNameView share =
    let
        name_ =
            VH.resourceName share.name share.uuid
    in
    Element.row
        [ Element.spacing spacer.px8 ]
        [ Text.text Text.ExtraLarge [] name_ ]


shareStatus : View.Types.Context -> Share -> Element.Element Msg
shareStatus context share =
    let
        statusBadge =
            VH.shareStatusBadge context.palette share.status
    in
    Element.row [ Element.spacing spacer.px16 ]
        [ statusBadge
        ]


renderConfirmation : View.Types.Context -> Maybe Msg -> Maybe Msg -> String -> List (Element.Attribute Msg) -> Element.Element Msg
renderConfirmation context actionMsg cancelMsg title closeActionsAttributes =
    Element.row
        [ Element.spacing spacer.px12, Element.width (Element.fill |> Element.minimum 280) ]
        [ Element.text title
        , Element.el
            (Element.alignRight :: closeActionsAttributes)
          <|
            Button.button
                Button.Danger
                context.palette
                { text = "Yes"
                , onPress = actionMsg
                }
        , Element.el
            [ Element.alignRight ]
          <|
            Button.button
                Button.Secondary
                context.palette
                { text = "No"
                , onPress = cancelMsg
                }
        ]


renderDeleteAction : View.Types.Context -> Model -> Maybe Msg -> Maybe (Element.Attribute Msg) -> Element.Element Msg
renderDeleteAction context model actionMsg closeActionsDropdown =
    case model.deletePendingConfirmation of
        Just _ ->
            let
                additionalBtnAttribs =
                    case closeActionsDropdown of
                        Just closeActionsDropdown_ ->
                            [ closeActionsDropdown_ ]

                        Nothing ->
                            []
            in
            renderConfirmation
                context
                actionMsg
                (Just <|
                    GotDeleteNeedsConfirm Nothing
                )
                "Are you sure?"
                additionalBtnAttribs

        Nothing ->
            Element.row
                [ Element.spacing spacer.px12, Element.width (Element.fill |> Element.minimum 280) ]
                [ Element.text ("Destroy " ++ context.localization.share ++ "?")
                , Element.el
                    [ Element.alignRight ]
                  <|
                    Button.button
                        Button.Danger
                        context.palette
                        { text = "Delete"
                        , onPress = Just <| GotDeleteNeedsConfirm <| Just model.shareUuid
                        }
                ]


shareActionsDropdown : View.Types.Context -> Project -> Model -> Share -> Element.Element Msg
shareActionsDropdown context project model share =
    let
        dropdownId =
            [ "shareActionsDropdown", project.auth.project.uuid, share.uuid ]
                |> List.intersperse "-"
                |> String.concat

        dropdownContent closeDropdown =
            Element.column [ Element.spacing spacer.px8 ] <|
                [ renderDeleteAction context
                    model
                    (Just <|
                        SharedMsg <|
                            (SharedMsg.ProjectMsg (GetterSetters.projectIdentifier project) <|
                                SharedMsg.RequestDeleteShare share.uuid
                            )
                    )
                    (Just closeDropdown)
                ]

        dropdownTarget toggleDropdownMsg dropdownIsShown =
            Widget.iconButton
                (SH.materialStyle context.palette).button
                { text = "Actions"
                , icon =
                    Element.row
                        [ Element.spacing spacer.px4 ]
                        [ Element.text "Actions"
                        , Icon.sizedFeatherIcon 18 <|
                            if dropdownIsShown then
                                FeatherIcons.chevronUp

                            else
                                FeatherIcons.chevronDown
                        ]
                , onPress = Just toggleDropdownMsg
                }
    in
    popover context
        popoverMsgMapper
        { id = dropdownId
        , content = dropdownContent
        , contentStyleAttrs = [ Element.padding spacer.px24 ]
        , position = ST.PositionBottomRight
        , distanceToTarget = Nothing
        , target = dropdownTarget
        , targetStyleAttrs = []
        }


header : String -> Element.Element msg
header text =
    Element.el [ Font.heavy ] <| Element.text text


scrollableCell : List (Element.Attribute msg) -> Element.Element msg -> Element.Element msg
scrollableCell attrs msg =
    Element.el
        ([ Element.scrollbarX, Element.clipY ]
            ++ attrs
        )
        (Element.el
            [ -- HACK: A width needs to be set so that the cell expands responsively while having a horizontal scrollbar to contain overflow.
              Element.width (Element.px 0)
            ]
            msg
        )


accessRulesTable : ExoPalette -> List AccessRule -> Element.Element Msg
accessRulesTable palette accessRules =
    case List.length accessRules of
        0 ->
            Element.text "(none)"

        _ ->
            Element.table
                [ Element.spacing spacer.px16
                ]
                { data = accessRules
                , columns =
                    [ { header = header "State"
                      , width = Element.shrink
                      , view =
                            \item ->
                                Text.body <| accessRuleStateToString <| item.state
                      }
                    , { header = header "Type"
                      , width = Element.shrink
                      , view =
                            \item ->
                                Text.body <| accessRuleAccessTypeToString <| item.accessType
                      }
                    , { header = header "Level"
                      , width = Element.shrink
                      , view =
                            \item ->
                                Text.body <| accessRuleAccessLevelToString <| item.accessLevel
                      }
                    , { header = header "Access To"
                      , width = Element.fill
                      , view =
                            \item ->
                                scrollableCell
                                    []
                                    (Text.body <| item.accessTo)
                      }
                    , { header = header "Access Key"
                      , width = Element.fill
                      , view =
                            \item ->
                                let
                                    accessKey =
                                        Maybe.withDefault "(none)" <| item.accessKey
                                in
                                scrollableCell
                                    [ (copyableTextAccessory palette accessKey).id ]
                                    (Text.mono accessKey)
                      }
                    , { header = Element.none
                      , width = Element.shrink
                      , view =
                            \item ->
                                (copyableTextAccessory palette <| Maybe.withDefault "(none)" <| item.accessKey).accessory
                      }
                    ]
                }


copyableScript : ExoPalette -> String -> Element.Element msg
copyableScript palette script =
    let
        copyableAccessory =
            copyableTextAccessory palette script
    in
    Element.el
        [ Element.inFront <|
            Element.el
                [ Element.alignRight
                , Element.moveLeft <| toFloat spacer.px4
                , Element.moveDown <| toFloat spacer.px4
                ]
                copyableAccessory.accessory
        , copyableAccessory.id
        , Element.width Element.fill
        , Border.solid
        , Border.width 1
        , Border.color <| SH.toElementColor palette.muted.border
        , Element.padding spacer.px4
        , Text.fontFamily Text.Mono
        ]
    <|
        Element.html <|
            Html.pre
                [ Html.Attributes.style "margin" "0"
                , Html.Attributes.style "white-space" "pre-wrap"
                , Html.Attributes.style "word-wrap" "break-word"
                ]
                [ Html.text script ]


renderMountTileContents : View.Types.Context -> Model -> Share -> ( List ExportLocation, List AccessRule ) -> Element.Element Msg
renderMountTileContents context model share ( exportLocations, accessRules ) =
    case List.head exportLocations of
        Nothing ->
            noExportLocationNotice context

        Just exportLocation ->
            renderMountTileContents_ context model share ( exportLocation, accessRules )


noExportLocationNotice : View.Types.Context -> Element.Element msg
noExportLocationNotice context =
    Element.paragraph []
        [ Element.text <|
            "Contact your administrator to request an export location added to your "
                ++ context.localization.share
        ]


renderMountTileContents_ : View.Types.Context -> Model -> Share -> ( ExportLocation, List AccessRule ) -> Element.Element Msg
renderMountTileContents_ context model share ( exportLocation, accessRules ) =
    let
        getUserSelectedAccessRule : List AccessRule -> Maybe AccessRule
        getUserSelectedAccessRule rules =
            model.selectedAccessKey
                |> Maybe.andThen
                    (\uuid ->
                        List.filter (\r -> r.uuid == uuid) rules
                            |> List.head
                    )

        ( ruleSelector, accessRule ) =
            case accessRules of
                [] ->
                    -- This won't be very helpful, maybe later we should provide a notice (like we do with export locations)
                    ( Element.none, Nothing )

                singleRule :: [] ->
                    -- If there is only a single access rule, no need to make the user select one
                    ( Element.none, Just singleRule )

                multipleRules ->
                    ( accessRuleSelector context model accessRules
                    , getUserSelectedAccessRule multipleRules
                    )

        mountScriptElements_ =
            case accessRule of
                Just rule ->
                    mountScriptElements context share exportLocation rule

                Nothing ->
                    []
    in
    Element.column [ Element.spacing spacer.px12, Element.width Element.fill ] <|
        List.concat
            [ [ ruleSelector ]
            , mountScriptElements_
            ]


mountScriptElements : View.Types.Context -> Share -> ExportLocation -> AccessRule -> List (Element.Element msg)
mountScriptElements context share exportLocation accessRule =
    let
        { baseUrl, urlPathPrefix } =
            context

        scriptUrl =
            Url.toString
                { baseUrl
                    | path =
                        String.join "/"
                            [ urlPathPrefix
                                |> Maybe.map (\prefix -> "/" ++ prefix)
                                |> Maybe.withDefault ""
                            , "assets"
                            , "scripts"
                            , "mount_ceph.py"
                            ]
                }

        shareName =
            share.name |> Maybe.withDefault context.localization.share |> GetterSetters.sanitizeMountpoint

        mountPoint =
            "/media/share/" ++ shareName

        mountScript =
            String.join " \\\n  "
                [ "curl " ++ scriptUrl ++ " | sudo python3 - mount"
                , "--access-rule-name=\"" ++ accessRule.accessTo ++ "\""
                , "--access-rule-key=\"" ++ (accessRule.accessKey |> Maybe.withDefault "nokey") ++ "\""
                , "--share-path=\"" ++ exportLocation.path ++ "\""
                , "--share-name=\"" ++ shareName ++ "\""
                ]

        unmountScript =
            String.join " \\\n  "
                [ "curl " ++ scriptUrl ++ " | sudo python3 - unmount"
                , "--share-name=\"" ++ shareName ++ "\""
                ]
    in
    [ Element.paragraph [] <|
        VH.renderMarkdown context.palette
            (String.join " "
                [ "Run the following command on your"
                , context.localization.virtualComputer
                , "to mount this"
                , context.localization.share
                , "at"
                , "`" ++ mountPoint ++ "`"
                ]
            )
    , copyableScript context.palette mountScript
    , Element.paragraph []
        [ Element.text <|
            "To unmount this "
                ++ context.localization.share
                ++ ", this command may be used"
        ]
    , copyableScript context.palette unmountScript
    ]


accessRuleSelector : View.Types.Context -> Model -> List AccessRule -> Element.Element Msg
accessRuleSelector context model accessRules =
    let
        getOption : AccessRule -> Maybe ( AccessRuleUuid, String )
        getOption accessRule =
            case accessRule.state of
                Active ->
                    Just
                        ( accessRule.uuid
                        , accessRule.accessTo
                            ++ " ("
                            ++ accessRuleAccessLevelToString accessRule.accessLevel
                            ++ ")"
                        )

                _ ->
                    Nothing

        options =
            List.filterMap getOption accessRules
    in
    Select.select []
        context.palette
        { onChange = SelectAccessKey
        , selected = model.selectedAccessKey
        , label = "Select an Access Rule"
        , options = options
        }


exportLocationsTable : ExoPalette -> List ExportLocation -> Element.Element Msg
exportLocationsTable palette exportLocations =
    case List.length exportLocations of
        0 ->
            Element.text "(none)"

        _ ->
            Element.table
                [ Element.spacing spacer.px16
                ]
                { data = exportLocations
                , columns =
                    [ { header = header "Path"
                      , width = Element.fill
                      , view =
                            \item ->
                                scrollableCell
                                    [ (copyableTextAccessory palette item.path).id ]
                                    (Text.body item.path)
                      }
                    , { header = Element.none
                      , width = Element.shrink
                      , view =
                            \item ->
                                (copyableTextAccessory palette item.path).accessory
                      }
                    ]
                }


render : View.Types.Context -> Project -> ( Time.Posix, Time.Zone ) -> Model -> Share -> Element.Element Msg
render context project ( currentTime, _ ) model share =
    let
        whenCreated =
            let
                timeDistanceStr =
                    DateFormat.Relative.relativeTime currentTime share.createdAt

                createdTimeText =
                    let
                        createdTimeFormatted =
                            Helpers.Time.humanReadableDateAndTime share.createdAt
                    in
                    Element.text ("Created on: " ++ createdTimeFormatted)

                toggleTipContents =
                    Element.column [] [ createdTimeText ]
            in
            Element.row
                [ Element.spacing spacer.px4 ]
                [ Element.text timeDistanceStr
                , Style.Widgets.ToggleTip.toggleTip
                    context
                    popoverMsgMapper
                    (Helpers.String.hyphenate
                        [ "createdTimeTip"
                        , project.auth.project.uuid
                        , share.uuid
                        ]
                    )
                    toggleTipContents
                    ST.PositionBottomLeft
                ]

        creator =
            if share.userUuid == project.auth.user.uuid then
                "me"

            else
                "another user"

        sizeString =
            let
                locale =
                    context.locale

                ( sizeDisplay, sizeLabel ) =
                    -- The share size, in GiBs.
                    humanNumber { locale | decimals = Exact 0 } GibiBytes share.size
            in
            sizeDisplay ++ " " ++ sizeLabel

        description =
            case share.description of
                Just str ->
                    Element.row [ Element.padding spacer.px8 ]
                        [ Element.paragraph [ Element.width Element.fill ] <|
                            [ Element.text <| str ]
                        ]

                Nothing ->
                    Element.none

        tile : List (Element.Element Msg) -> List (Element.Element Msg) -> Element.Element Msg
        tile headerContents contents =
            Style.Widgets.Card.exoCard context.palette
                (Element.column
                    [ Element.width Element.fill
                    , Element.padding spacer.px16
                    , Element.spacing spacer.px16
                    ]
                    (List.concat
                        [ [ Element.row
                                (Text.subheadingStyleAttrs context.palette
                                    ++ Text.typographyAttrs Text.Large
                                    ++ [ Border.width 0 ]
                                )
                                headerContents
                          ]
                        , contents
                        ]
                    )
                )

        accessRules =
            case Dict.get share.uuid project.shareAccessRules of
                Just accessRulesRDPP ->
                    VH.renderRDPP context
                        accessRulesRDPP
                        (context.localization.accessRule |> Helpers.String.pluralize)
                        (accessRulesTable context.palette)

                Nothing ->
                    Element.none

        exportLocations =
            case Dict.get share.uuid project.shareExportLocations of
                Just exportLocationsRDPP ->
                    VH.renderRDPP context
                        exportLocationsRDPP
                        (context.localization.exportLocation |> Helpers.String.pluralize)
                        (exportLocationsTable context.palette)

                Nothing ->
                    Element.none

        mountTileContents =
            case ( Dict.get share.uuid project.shareExportLocations, Dict.get share.uuid project.shareAccessRules ) of
                ( Just exportLocationsRDPP, Just accessRulesRDPP ) ->
                    VH.renderRDPP context
                        (RDPP.map2 Tuple.pair exportLocationsRDPP accessRulesRDPP)
                        (context.localization.exportLocation |> Helpers.String.pluralize)
                        (renderMountTileContents context model share)

                _ ->
                    Element.none
    in
    Element.column [ Element.spacing spacer.px24, Element.width Element.fill ]
        [ Element.row (Text.headingStyleAttrs context.palette)
            [ FeatherIcons.share2 |> FeatherIcons.toHtml [] |> Element.html |> Element.el []
            , Text.text Text.ExtraLarge
                []
                (context.localization.share
                    |> Helpers.String.toTitleCase
                )
            , shareNameView share
            , Element.row [ Element.alignRight, Text.fontSize Text.Body, Font.regular, Element.spacing spacer.px16 ]
                [ shareStatus context share
                , shareActionsDropdown context project model share
                ]
            ]
        , tile
            [ FeatherIcons.database |> FeatherIcons.toHtml [] |> Element.html |> Element.el []
            , Element.text "Info"
            , Element.el
                [ Text.fontSize Text.Tiny
                , Font.color (SH.toElementColor context.palette.neutral.text.subdued)
                , Element.alignBottom
                ]
                (copyableText context.palette
                    [ Element.width (Element.shrink |> Element.minimum 240) ]
                    share.uuid
                )
            ]
            [ description
            , createdAgoByWhomEtc
                context
                { ago = ( "created", whenCreated )
                , creator = creator
                , size = sizeString
                , shareProtocol = OSTypes.shareProtocolToString share.shareProtocol
                , shareTypeName = share.shareTypeName
                , visibility = OSTypes.shareVisibilityToString share.visibility
                }
            ]
        , tile
            [ FeatherIcons.cloud
                |> FeatherIcons.toHtml []
                |> Element.html
                |> Element.el []
            , context.localization.exportLocation
                |> Helpers.String.pluralize
                |> Helpers.String.toTitleCase
                |> Element.text
            ]
            [ exportLocations
            ]
        , tile
            [ FeatherIcons.lock
                |> FeatherIcons.toHtml []
                |> Element.html
                |> Element.el []
            , context.localization.accessRule
                |> Helpers.String.pluralize
                |> Helpers.String.toTitleCase
                |> Element.text
            ]
            [ accessRules
            ]
        , tile
            [ FeatherIcons.folder
                |> FeatherIcons.toHtml []
                |> Element.html
                |> Element.el []
            , Text.text Text.Large
                []
                ("Mount your "
                    ++ context.localization.share
                    |> Helpers.String.toTitleCase
                )
            ]
            [ mountTileContents ]
        ]<|MERGE_RESOLUTION|>--- conflicted
+++ resolved
@@ -38,47 +38,36 @@
 
 type alias Model =
     { shareUuid : OSTypes.ShareUuid
-<<<<<<< HEAD
+    , deletePendingConfirmation : Maybe OSTypes.ShareUuid
     , selectedAccessKey : Maybe OSTypes.AccessRuleUuid
-=======
-    , deletePendingConfirmation : Maybe OSTypes.ShareUuid
->>>>>>> 4f98e04e
     }
 
 
 type Msg
-<<<<<<< HEAD
-    = SelectAccessKey (Maybe OSTypes.AccessRuleUuid)
-=======
     = GotDeleteNeedsConfirm (Maybe OSTypes.ShareUuid)
->>>>>>> 4f98e04e
+    | SelectAccessKey (Maybe OSTypes.AccessRuleUuid)
     | SharedMsg SharedMsg.SharedMsg
 
 
 init : OSTypes.ShareUuid -> Model
 init shareUuid =
     { shareUuid = shareUuid
-<<<<<<< HEAD
+    , deletePendingConfirmation = Nothing
     , selectedAccessKey = Nothing
-=======
-    , deletePendingConfirmation = Nothing
->>>>>>> 4f98e04e
     }
 
 
 update : Msg -> Model -> ( Model, Cmd Msg, SharedMsg.SharedMsg )
 update msg model =
     case msg of
-<<<<<<< HEAD
+        GotDeleteNeedsConfirm shareUuid ->
+            ( { model | deletePendingConfirmation = shareUuid }, Cmd.none, SharedMsg.NoOp )
+
         SelectAccessKey accessKeyUuid ->
             ( { model | selectedAccessKey = accessKeyUuid }
             , Cmd.none
             , SharedMsg.NoOp
             )
-=======
-        GotDeleteNeedsConfirm shareUuid ->
-            ( { model | deletePendingConfirmation = shareUuid }, Cmd.none, SharedMsg.NoOp )
->>>>>>> 4f98e04e
 
         SharedMsg sharedMsg ->
             ( model, Cmd.none, sharedMsg )
