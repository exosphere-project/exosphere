--- conflicted
+++ resolved
@@ -12,13 +12,9 @@
 import Helpers.RemoteDataPlusPlus as RDPP
 import Helpers.String
 import Helpers.Time
-<<<<<<< HEAD
-import OpenStack.Types as OSTypes exposing (AccessRule, ExportLocation, Share, accessRuleAccessLevelToHumanString, accessRuleAccessTypeToString, accessRuleStateToString)
-=======
 import Html
 import Html.Attributes
-import OpenStack.Types as OSTypes exposing (AccessRule, AccessRuleState(..), AccessRuleUuid, ExportLocation, Share, accessRuleAccessLevelToString, accessRuleAccessTypeToString, accessRuleStateToString)
->>>>>>> 0dd0e90f
+import OpenStack.Types as OSTypes exposing (AccessRule, AccessRuleState(..), AccessRuleUuid, ExportLocation, Share, accessRuleAccessLevelToHumanString, accessRuleAccessTypeToString, accessRuleStateToString)
 import Style.Helpers as SH
 import Style.Types as ST exposing (ExoPalette)
 import Style.Widgets.Button as Button
@@ -533,7 +529,7 @@
                         ( accessRule.uuid
                         , accessRule.accessTo
                             ++ " ("
-                            ++ accessRuleAccessLevelToString accessRule.accessLevel
+                            ++ accessRuleAccessLevelToHumanString accessRule.accessLevel
                             ++ ")"
                         )
 
