--- conflicted
+++ resolved
@@ -1,4 +1,4 @@
-module Rest exposing (addFloatingIpInServerDetails, createProvider, decodeAuthToken, decodeFlavors, decodeFloatingIpCreation, decodeImages, decodeKeypairs, decodeNetworks, decodePorts, decodeServerDetails, decodeServers, flavorDecoder, getFloatingIpRequestPorts, imageDecoder, imageStatusDecoder, ipAddressOpenstackTypeDecoder, keypairDecoder, networkDecoder, openstackEndpointDecoder, openstackEndpointInterfaceDecoder, openstackServiceDecoder, portDecoder, receiveAuthToken, receiveCreateServer, receiveFlavors, receiveFloatingIp, receiveImages, receiveKeypairs, receiveNetworks, receivePortsAndRequestFloatingIp, receiveServerDetail, receiveServers, requestAuthToken, requestCreateServer, requestDeleteServer, requestDeleteServers, requestFlavors, requestFloatingIp, requestFloatingIpIfRequestable, requestImages, requestKeypairs, requestNetworks, requestServerDetail, requestServers, serverDecoder, serverIpAddressDecoder, serverPowerStateDecoder)
+module Rest exposing (addFloatingIpInServerDetails, createProvider, decodeAuthToken, decodeFlavors, decodeFloatingIpCreation, decodeImages, decodeKeypairs, decodeNetworks, decodePorts, decodeServerDetails, decodeServers, flavorDecoder, getFloatingIpRequestPorts, imageDecoder, imageStatusDecoder, ipAddressOpenstackTypeDecoder, keypairDecoder, networkDecoder, openstackEndpointDecoder, openstackEndpointInterfaceDecoder, openstackServiceDecoder, portDecoder, receiveAuthToken, receiveCreateServer, receiveFlavors, receiveFloatingIp, receiveGottyStatus, receiveImages, receiveKeypairs, receiveNetworks, receivePortsAndRequestFloatingIp, receiveServerDetail, receiveServers, requestAuthToken, requestCreateServer, requestDeleteServer, requestDeleteServers, requestFlavors, requestFloatingIp, requestFloatingIpIfRequestable, requestImages, requestKeypairs, requestNetworks, requestServerDetail, requestServers, serverDecoder, serverIpAddressDecoder, serverPowerStateDecoder)
 
 import Base64
 import Dict
@@ -6,14 +6,8 @@
 import Http
 import Json.Decode as Decode
 import Json.Encode as Encode
-<<<<<<< HEAD
+import RemoteData
 import Time
-import Base64
-import Helpers
-import Types.Types exposing (..)
-=======
-import RemoteData
->>>>>>> fb2bbaf6
 import Types.OpenstackTypes as OpenstackTypes
 import Types.Types exposing (..)
 
@@ -67,21 +61,6 @@
                   )
                 ]
     in
-<<<<<<< HEAD
-        {- https://stackoverflow.com/questions/44368340/get-request-headers-from-http-request -}
-        Http.request
-            { method = "POST"
-            , headers = []
-            , url = model.creds.authUrl
-            , body = Http.jsonBody requestBody
-
-            {- Todo handle no response? -}
-            , expect = Http.expectStringResponse (\response -> Ok response)
-            , timeout = Nothing
-            , withCredentials = False
-            }
-            |> Http.send ReceiveAuthToken
-=======
     {- https://stackoverflow.com/questions/44368340/get-request-headers-from-http-request -}
     Http.request
         { method = "POST"
@@ -95,7 +74,6 @@
         , withCredentials = False
         }
         |> Http.send ReceiveAuthToken
->>>>>>> fb2bbaf6
 
 
 requestImages : Provider -> Cmd Msg
@@ -259,30 +237,6 @@
         resultMsg result =
             ProviderMsg provider.name (ReceiveCreateServer result)
     in
-<<<<<<< HEAD
-        Cmd.batch
-            (requestBodies
-                |> List.map
-                    (\requestBody ->
-                        (Http.request
-                            { method = "POST"
-                            , headers =
-                                [ Http.header "X-Auth-Token" provider.authToken
-
-                                -- Microversion needed for automatic network provisioning
-                                , Http.header "OpenStack-API-Version" "compute 2.38"
-                                ]
-                            , url = provider.endpoints.nova ++ "/servers"
-                            , body = Http.jsonBody requestBody
-                            , expect = Http.expectJson (Decode.field "server" serverDecoder)
-                            , timeout = Nothing
-                            , withCredentials = False
-                            }
-                            |> Http.send resultMsg
-                        )
-                    )
-            )
-=======
     Cmd.batch
         (requestBodies
             |> List.map
@@ -304,7 +258,6 @@
                         |> Http.send resultMsg
                 )
         )
->>>>>>> fb2bbaf6
 
 
 requestDeleteServer : Provider -> Server -> Cmd Msg
@@ -454,14 +407,14 @@
                 , url = "http://" ++ ipAddress ++ ":9090/ping"
                 , body = Http.emptyBody
                 , expect = Http.expectJson gottyStatusDecoder
-                , timeout = Just (3 * Time.second)
+                , timeout = Just 3000
                 , withCredentials = False
                 }
 
-        resultMsg provider serverUuid result =
-            ProviderMsg provider.name (ReceiveGottyStatus serverUuid result)
-    in
-        Http.send (resultMsg provider serverUuid) request
+        resultMsg provider2 serverUuid2 result =
+            ProviderMsg provider2.name (ReceiveGottyStatus serverUuid2 result)
+    in
+    Http.send (resultMsg provider serverUuid) request
 
 
 
@@ -643,25 +596,6 @@
                         newServers =
                             newServer :: otherServers
 
-<<<<<<< HEAD
-                                Success ->
-                                    let
-                                        maybeFloatingIp =
-                                            Helpers.getFloatingIp
-                                                serverDetails.ipAddresses
-                                    in
-                                        case maybeFloatingIp of
-                                            Just floatingIp ->
-                                                ( newModel
-                                                , requestGottyStatus provider server.uuid floatingIp
-                                                )
-
-                                            Nothing ->
-                                                Helpers.processError newModel "We should have a floating IP address here but we don't"
-
-                                _ ->
-                                    ( newModel, Cmd.none )
-=======
                         newServersSorted =
                             List.sortBy .name newServers
 
@@ -683,9 +617,23 @@
                                 ]
                             )
 
+                        Success ->
+                            let
+                                maybeFloatingIp =
+                                    Helpers.getFloatingIp
+                                        serverDetails.ipAddresses
+                            in
+                            case maybeFloatingIp of
+                                Just floatingIp ->
+                                    ( newModel
+                                    , requestGottyStatus provider server.uuid floatingIp
+                                    )
+
+                                Nothing ->
+                                    Helpers.processError newModel "We should have a floating IP address here but we don't"
+
                         _ ->
                             ( newModel, Cmd.none )
->>>>>>> fb2bbaf6
 
 
 receiveFlavors : Model -> Provider -> Result Http.Error (List Flavor) -> ( Model, Cmd Msg )
@@ -808,62 +756,6 @@
             List.filter (\s -> s.uuid == serverUuid) (RemoteData.withDefault [] provider.servers)
                 |> List.head
     in
-<<<<<<< HEAD
-        case maybeServer of
-            Nothing ->
-                Helpers.processError
-                    model
-                    "We should have a server here but we don't"
-
-            Just server ->
-                {- This repeats a lot of code in receiveGottyStatus, badly needs a refactor -}
-                case result of
-                    Err error ->
-                        let
-                            newServer =
-                                { server | floatingIpState = Failed }
-
-                            otherServers =
-                                List.filter (\s -> s.uuid /= newServer.uuid) provider.servers
-
-                            newServers =
-                                newServer :: otherServers
-
-                            newProvider =
-                                { provider | servers = newServers }
-
-                            newModel =
-                                Helpers.modelUpdateProvider model newProvider
-                        in
-                            Helpers.processError newModel error
-
-                    Ok ipAddress ->
-                        let
-                            newServer =
-                                { server
-                                    | floatingIpState = Success
-                                    , details =
-                                        addFloatingIpInServerDetails
-                                            server.details
-                                            ipAddress
-                                }
-
-                            otherServers =
-                                List.filter
-                                    (\s -> s.uuid /= newServer.uuid)
-                                    provider.servers
-
-                            newServers =
-                                newServer :: otherServers
-
-                            newProvider =
-                                { provider | servers = newServers }
-
-                            newModel =
-                                Helpers.modelUpdateProvider model newProvider
-                        in
-                            ( newModel, Cmd.none )
-=======
     case maybeServer of
         Nothing ->
             Helpers.processError
@@ -871,6 +763,7 @@
                 "We should have a server here but we don't"
 
         Just server ->
+            {- This repeats a lot of code in receiveGottyStatus, badly needs a refactor -}
             case result of
                 Err error ->
                     let
@@ -917,7 +810,6 @@
                             Helpers.modelUpdateProvider model newProvider
                     in
                     ( newModel, Cmd.none )
->>>>>>> fb2bbaf6
 
 
 addFloatingIpInServerDetails : Maybe ServerDetails -> IpAddress -> Maybe ServerDetails
@@ -938,59 +830,59 @@
 receiveGottyStatus model provider serverUuid result =
     let
         maybeServer =
-            List.filter (\s -> s.uuid == serverUuid) provider.servers
+            List.filter (\s -> s.uuid == serverUuid) (RemoteData.withDefault [] provider.servers)
                 |> List.head
     in
-        case maybeServer of
-            Nothing ->
-                Helpers.processError
-                    model
-                    "We should have a server here but we don't"
-
-            Just server ->
-                {- This repeats a lot of code in receiveFloatingIp, badly needs a refactor -}
-                case result of
-                    Err error ->
-                        let
-                            newServer =
-                                { server | gottyStatus = Error }
-
-                            otherServers =
-                                List.filter (\s -> s.uuid /= newServer.uuid) provider.servers
-
-                            newServers =
-                                newServer :: otherServers
-
-                            newProvider =
-                                { provider | servers = newServers }
-
-                            newModel =
-                                Helpers.modelUpdateProvider model newProvider
-                        in
-                            ( newModel, Cmd.none )
-
-                    Ok gottyStatus ->
-                        let
-                            newServer =
-                                { server
-                                    | gottyStatus = gottyStatus
-                                }
-
-                            otherServers =
-                                List.filter
-                                    (\s -> s.uuid /= newServer.uuid)
-                                    provider.servers
-
-                            newServers =
-                                newServer :: otherServers
-
-                            newProvider =
-                                { provider | servers = newServers }
-
-                            newModel =
-                                Helpers.modelUpdateProvider model newProvider
-                        in
-                            ( newModel, Cmd.none )
+    case maybeServer of
+        Nothing ->
+            Helpers.processError
+                model
+                "We should have a server here but we don't"
+
+        Just server ->
+            {- This repeats a lot of code in receiveFloatingIp, badly needs a refactor -}
+            case result of
+                Err error ->
+                    let
+                        newServer =
+                            { server | gottyStatus = Error }
+
+                        otherServers =
+                            List.filter (\s -> s.uuid /= newServer.uuid) (RemoteData.withDefault [] provider.servers)
+
+                        newServers =
+                            newServer :: otherServers
+
+                        newProvider =
+                            { provider | servers = RemoteData.Success newServers }
+
+                        newModel =
+                            Helpers.modelUpdateProvider model newProvider
+                    in
+                    ( newModel, Cmd.none )
+
+                Ok gottyStatus ->
+                    let
+                        newServer =
+                            { server
+                                | gottyStatus = gottyStatus
+                            }
+
+                        otherServers =
+                            List.filter
+                                (\s -> s.uuid /= newServer.uuid)
+                                (RemoteData.withDefault [] provider.servers)
+
+                        newServers =
+                            newServer :: otherServers
+
+                        newProvider =
+                            { provider | servers = RemoteData.Success newServers }
+
+                        newModel =
+                            Helpers.modelUpdateProvider model newProvider
+                    in
+                    ( newModel, Cmd.none )
 
 
 
@@ -1088,7 +980,7 @@
 
 serverDecoder : Decode.Decoder Server
 serverDecoder =
-    Decode.map6 Server
+    Decode.map7 Server
         (Decode.oneOf
             [ Decode.field "name" Decode.string
             , Decode.succeed ""
@@ -1098,11 +990,8 @@
         (Decode.succeed Nothing)
         (Decode.succeed Unknown)
         (Decode.succeed False)
-<<<<<<< HEAD
         (Decode.succeed NotChecked)
-=======
         (Decode.succeed False)
->>>>>>> fb2bbaf6
 
 
 decodeServerDetails : Decode.Decoder ServerDetails
@@ -1247,9 +1136,10 @@
                 _ =
                     Debug.log "s" s
             in
-                if s == "cockpit" then
-                    Ready
-                else
-                    CheckedNotReady
-    in
-        Decode.map serviceToShellStatus (Decode.field "service" Decode.string)+            if s == "cockpit" then
+                Ready
+
+            else
+                CheckedNotReady
+    in
+    Decode.map serviceToShellStatus (Decode.field "service" Decode.string)