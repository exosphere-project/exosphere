module ReviewConfig exposing (config)

{-| Do not rename the ReviewConfig module or the config function, because
`elm-review` will look for these.

To add packages that contain rules, add them to this review project using

    `elm install author/packagename`

when inside the directory containing this file.

-}

import NoDebug.Log
import NoDebug.TodoOrToString
import NoConfusingPrefixOperator
import NoElementFontSize
<<<<<<< HEAD

import Review.Rule as Rule exposing (Rule)


=======
import NoHardcodedLocalizedStrings
import Review.Rule as Rule exposing (Rule)


inPaths : List String -> String -> Bool
inPaths paths path =
    List.any
        (\pfx -> String.startsWith pfx path)
        paths


notInPaths : List String -> String -> Bool
notInPaths paths path =
    not <| inPaths paths path

>>>>>>> 5cfd9797

config : List Rule
config =
    [ NoDebug.Log.rule
    , NoDebug.TodoOrToString.rule
    , NoElementFontSize.rule
        |> Rule.filterErrorsForFiles ((/=) "src/Style/Widgets/Text.elm")
<<<<<<< HEAD
    , NoConfusingPrefixOperator.rule
=======
    , NoHardcodedLocalizedStrings.rule NoHardcodedLocalizedStrings.exosphereLocalizedStrings
        |> Rule.filterErrorsForFiles
            (notInPaths
                [ "tests/"
                , "src/Route.elm"
                , "src/State/Init.elm"
                , "src/State/Error.elm"
                , "src/Helpers/Helpers.elm"
                , "src/Rest/"
                , "src/Types/"
                , "src/DesignSystem/"
                , "src/LocalStorage/"
                , "src/OpenStack/"
                ]
            )
>>>>>>> 5cfd9797
    ]<|MERGE_RESOLUTION|>--- conflicted
+++ resolved
@@ -15,12 +15,6 @@
 import NoDebug.TodoOrToString
 import NoConfusingPrefixOperator
 import NoElementFontSize
-<<<<<<< HEAD
-
-import Review.Rule as Rule exposing (Rule)
-
-
-=======
 import NoHardcodedLocalizedStrings
 import Review.Rule as Rule exposing (Rule)
 
@@ -36,7 +30,6 @@
 notInPaths paths path =
     not <| inPaths paths path
 
->>>>>>> 5cfd9797
 
 config : List Rule
 config =
@@ -44,9 +37,7 @@
     , NoDebug.TodoOrToString.rule
     , NoElementFontSize.rule
         |> Rule.filterErrorsForFiles ((/=) "src/Style/Widgets/Text.elm")
-<<<<<<< HEAD
     , NoConfusingPrefixOperator.rule
-=======
     , NoHardcodedLocalizedStrings.rule NoHardcodedLocalizedStrings.exosphereLocalizedStrings
         |> Rule.filterErrorsForFiles
             (notInPaths
@@ -62,5 +53,4 @@
                 , "src/OpenStack/"
                 ]
             )
->>>>>>> 5cfd9797
     ]