--- conflicted
+++ resolved
@@ -16,16 +16,13 @@
 import NoDebug.TodoOrToString
 import NoDeprecated
 import NoElementFontSize
-<<<<<<< HEAD
 import NoExposingEverything
 import NoHardcodedLocalizedStrings
 import NoImportingEverything
 import NoMissingTypeAnnotation
 import NoMissingTypeExpose
+import NoUnused.Dependencies
 import NoUnused.Variables
-=======
-import NoUnused.Dependencies
->>>>>>> ebc9d37b
 import Review.Rule as Rule exposing (Rule)
 
 
@@ -48,7 +45,6 @@
     , NoDeprecated.rule NoDeprecated.defaults
     , NoElementFontSize.rule
         |> Rule.filterErrorsForFiles ((/=) "src/Style/Widgets/Text.elm")
-<<<<<<< HEAD
     , NoConfusingPrefixOperator.rule
     , NoHardcodedLocalizedStrings.rule NoHardcodedLocalizedStrings.exosphereLocalizedStrings
         |> Rule.filterErrorsForFiles
@@ -75,8 +71,6 @@
     , NoExposingEverything.rule
     , NoImportingEverything.rule []
     , NoMissingTypeAnnotation.rule
+    , NoUnused.Dependencies.rule
     , NoUnused.Variables.rule
-=======
-    , NoUnused.Dependencies.rule
->>>>>>> ebc9d37b
     ]