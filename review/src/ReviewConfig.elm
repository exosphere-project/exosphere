module ReviewConfig exposing (config)

{-| Do not rename the ReviewConfig module or the config function, because
`elm-review` will look for these.

To add packages that contain rules, add them to this review project using

    `elm install author/packagename`

when inside the directory containing this file.

-}

import NoConfusingPrefixOperator
import NoDebug.Log
import NoDebug.TodoOrToString
import NoDeprecated
import NoElementFontSize
<<<<<<< HEAD
import NoExposingEverything
import NoHardcodedLocalizedStrings
import NoImportingEverything
import NoMissingTypeAnnotation
import NoMissingTypeExpose
import NoUnused.Dependencies
import NoUnused.Variables
=======
import NoUnused.Parameters
>>>>>>> 94428626
import Review.Rule as Rule exposing (Rule)


inPaths : List String -> String -> Bool
inPaths paths path =
    List.any
        (\pfx -> String.startsWith pfx path)
        paths


notInPaths : List String -> String -> Bool
notInPaths paths path =
    not <| inPaths paths path


config : List Rule
config =
    [ NoDebug.Log.rule
    , NoDebug.TodoOrToString.rule
    , NoDeprecated.rule NoDeprecated.defaults
    , NoElementFontSize.rule
        |> Rule.filterErrorsForFiles ((/=) "src/Style/Widgets/Text.elm")
<<<<<<< HEAD
    , NoConfusingPrefixOperator.rule
    , NoHardcodedLocalizedStrings.rule NoHardcodedLocalizedStrings.exosphereLocalizedStrings
        |> Rule.filterErrorsForFiles
            (notInPaths
                [ "tests/"
                , "src/Route.elm"
                , "src/State/Init.elm"
                , "src/State/Error.elm"
                , "src/Helpers/Helpers.elm"
                , "src/Rest/"
                , "src/Types/"
                , "src/DesignSystem/"
                , "src/LocalStorage/"
                , "src/OpenStack/"
                ]
            )
    , NoMissingTypeExpose.rule
        |> Rule.filterErrorsForFiles
            (notInPaths
                [ "src/DesignSystem/Explorer.elm"
                , "src/Exosphere.elm"
                ]
            )
    , NoExposingEverything.rule
    , NoImportingEverything.rule []
    , NoMissingTypeAnnotation.rule
    , NoUnused.Dependencies.rule
    , NoUnused.Variables.rule
=======
    , NoUnused.Parameters.rule
>>>>>>> 94428626
    ]<|MERGE_RESOLUTION|>--- conflicted
+++ resolved
@@ -16,17 +16,14 @@
 import NoDebug.TodoOrToString
 import NoDeprecated
 import NoElementFontSize
-<<<<<<< HEAD
 import NoExposingEverything
 import NoHardcodedLocalizedStrings
 import NoImportingEverything
 import NoMissingTypeAnnotation
 import NoMissingTypeExpose
 import NoUnused.Dependencies
+import NoUnused.Parameters
 import NoUnused.Variables
-=======
-import NoUnused.Parameters
->>>>>>> 94428626
 import Review.Rule as Rule exposing (Rule)
 
 
@@ -49,7 +46,6 @@
     , NoDeprecated.rule NoDeprecated.defaults
     , NoElementFontSize.rule
         |> Rule.filterErrorsForFiles ((/=) "src/Style/Widgets/Text.elm")
-<<<<<<< HEAD
     , NoConfusingPrefixOperator.rule
     , NoHardcodedLocalizedStrings.rule NoHardcodedLocalizedStrings.exosphereLocalizedStrings
         |> Rule.filterErrorsForFiles
@@ -77,8 +73,6 @@
     , NoImportingEverything.rule []
     , NoMissingTypeAnnotation.rule
     , NoUnused.Dependencies.rule
+    , NoUnused.Parameters.rule
     , NoUnused.Variables.rule
-=======
-    , NoUnused.Parameters.rule
->>>>>>> 94428626
     ]