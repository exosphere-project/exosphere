{
  "name": "exosphere",
  "version": "2018.10.22",
  "productName": "Exosphere",
  "description": "A client for making things happen in the cloud. Currently targeting OpenStack.",
  "main": "index.js",
  "scripts": {
    "elm": "elm make src/Exosphere.elm || true",
    "elm:watch": "chokidar 'src/**/*.elm' -c 'npm run electron-build'",
    "electron-build": "elm make src/Exosphere.elm --output elm.js || true",
    "electron-start": "electron index.js",
    "electron-start-dev": "electron index-dev.js",
<<<<<<< HEAD
    "electron-watch-dev": "npm run electron-start & npm run elm:watch & wait",
    "build-style-guide": "elm make src/Style/StyleGuide.elm --output=styleguide.html",
    "live-style-guide": "elm-live src/Style/StyleGuide.elm --open --start-page styleguide.html -- --output=styleguide.html --debug",
=======
    "electron-watch-dev": "npm run electron-start-dev & npm run elm:watch & wait",
>>>>>>> fbb5dd0d
    "test": "elm-test",
    "pack": "electron-builder --dir",
    "dist": "electron-builder"
  },
  "postinstall": "electron-builder install-app-deps",
  "author": {
    "email": "dont@spam.me"
  },
  "license": "MIT",
  "build": {
    "appId": "exosphere-project.exosphere",
    "mac": {
      "category": "cloud.client"
    }
  },
  "devDependencies": {
    "chokidar-cli": "^1.2.0",
    "electron": "^1.8.2",
    "electron-builder": "^20.28.4",
    "elm": "^0.19.0",
    "elm-live": "^3.3.0"
  },
  "repository": {
    "type": "git",
    "url": "git+https://gitlab.com/exosphere/exosphere.git"
  },
  "keywords": [
    "elm",
    "openstack",
    "cloud",
    "electron"
  ],
  "bugs": {
    "url": "https://gitlab.com/exosphere/exosphere/issues"
  },
  "homepage": "https://gitlab.com/exosphere/exosphere#readme"
}<|MERGE_RESOLUTION|>--- conflicted
+++ resolved
@@ -10,13 +10,9 @@
     "electron-build": "elm make src/Exosphere.elm --output elm.js || true",
     "electron-start": "electron index.js",
     "electron-start-dev": "electron index-dev.js",
-<<<<<<< HEAD
-    "electron-watch-dev": "npm run electron-start & npm run elm:watch & wait",
+    "electron-watch-dev": "npm run electron-start-dev & npm run elm:watch & wait",
     "build-style-guide": "elm make src/Style/StyleGuide.elm --output=styleguide.html",
     "live-style-guide": "elm-live src/Style/StyleGuide.elm --open --start-page styleguide.html -- --output=styleguide.html --debug",
-=======
-    "electron-watch-dev": "npm run electron-start-dev & npm run elm:watch & wait",
->>>>>>> fbb5dd0d
     "test": "elm-test",
     "pack": "electron-builder --dir",
     "dist": "electron-builder"
